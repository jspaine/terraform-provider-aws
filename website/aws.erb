--- conflicted
+++ resolved
@@ -1,5 +1,3 @@
-<<<<<<< HEAD
-=======
 <% wrap_layout :inner do %>
     <% content_for :sidebar do %>
         <div class="docs-sidebar hidden-print affix-top" role="complementary">
@@ -3355,5 +3353,4 @@
         </div>
     <% end %>
     <%= yield %>
-<% end %>
->>>>>>> 4dd7a00c
+<% end %>