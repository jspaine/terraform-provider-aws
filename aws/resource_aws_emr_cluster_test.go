package aws

import (
	"fmt"
	"log"
	"reflect"
	"regexp"
	"testing"
	"time"

	"github.com/aws/aws-sdk-go/aws"
	"github.com/aws/aws-sdk-go/aws/awserr"
	"github.com/aws/aws-sdk-go/service/emr"
	"github.com/hashicorp/terraform-plugin-sdk/helper/acctest"
	"github.com/hashicorp/terraform-plugin-sdk/helper/resource"
	"github.com/hashicorp/terraform-plugin-sdk/terraform"
)

func init() {
	resource.AddTestSweepers("aws_emr_cluster", &resource.Sweeper{
		Name: "aws_emr_cluster",
		F:    testSweepEmrClusters,
	})
}

func testSweepEmrClusters(region string) error {
	client, err := sharedClientForRegion(region)
	if err != nil {
		return fmt.Errorf("error getting client: %s", err)
	}
	conn := client.(*AWSClient).emrconn

	input := &emr.ListClustersInput{
		ClusterStates: []*string{
			aws.String(emr.ClusterStateBootstrapping),
			aws.String(emr.ClusterStateRunning),
			aws.String(emr.ClusterStateStarting),
			aws.String(emr.ClusterStateWaiting),
		},
	}
	err = conn.ListClustersPages(input, func(page *emr.ListClustersOutput, isLast bool) bool {
		if page == nil {
			return !isLast
		}

		for _, cluster := range page.Clusters {
			describeClusterInput := &emr.DescribeClusterInput{
				ClusterId: cluster.Id,
			}
			terminateJobFlowsInput := &emr.TerminateJobFlowsInput{
				JobFlowIds: []*string{cluster.Id},
			}
			id := aws.StringValue(cluster.Id)

			log.Printf("[INFO] Deleting EMR Cluster: %s", id)
			_, err = conn.TerminateJobFlows(terminateJobFlowsInput)

			if err != nil {
				log.Printf("[ERROR] Error terminating EMR Cluster (%s): %s", id, err)
			}

			if err := conn.WaitUntilClusterTerminated(describeClusterInput); err != nil {
				log.Printf("[ERROR] Error waiting for EMR Cluster (%s) termination: %s", id, err)
			}
		}

		return !isLast
	})
	if err != nil {
		if testSweepSkipSweepError(err) {
			log.Printf("[WARN] Skipping EMR Cluster sweep for %s: %s", region, err)
			return nil
		}
		return fmt.Errorf("error retrieving EMR Clusters: %s", err)
	}

	return nil
}

func TestAccAWSEMRCluster_basic(t *testing.T) {
	var cluster emr.Cluster
	r := acctest.RandInt()
	resource.ParallelTest(t, resource.TestCase{
		PreCheck:     func() { testAccPreCheck(t) },
		Providers:    testAccProviders,
		CheckDestroy: testAccCheckAWSEmrDestroy,
		Steps: []resource.TestStep{
			{
				Config: testAccAWSEmrClusterConfig(r),
				Check: resource.ComposeTestCheckFunc(
					testAccCheckAWSEmrClusterExists("aws_emr_cluster.tf-test-cluster", &cluster),
					resource.TestCheckResourceAttr("aws_emr_cluster.tf-test-cluster", "scale_down_behavior", "TERMINATE_AT_TASK_COMPLETION"),
					resource.TestCheckResourceAttr("aws_emr_cluster.tf-test-cluster", "step.#", "0"),
					resource.TestCheckResourceAttrSet("aws_emr_cluster.tf-test-cluster", "arn"),
				),
			},
			{
				ResourceName:            "aws_emr_cluster.tf-test-cluster",
				ImportState:             true,
				ImportStateVerify:       true,
				ImportStateVerifyIgnore: []string{"configurations", "keep_job_flow_alive_when_no_steps"},
			},
		},
	})
}

func TestAccAWSEMRCluster_additionalInfo(t *testing.T) {
	var cluster emr.Cluster
	r := acctest.RandInt()
	resource.ParallelTest(t, resource.TestCase{
		PreCheck:     func() { testAccPreCheck(t) },
		Providers:    testAccProviders,
		CheckDestroy: testAccCheckAWSEmrDestroy,
		Steps: []resource.TestStep{
			{
				Config: testAccAWSEmrClusterConfigAdditionalInfo(r),
				Check: resource.ComposeTestCheckFunc(
					testAccCheckAWSEmrClusterExists("aws_emr_cluster.tf-test-cluster", &cluster),
					resource.TestCheckResourceAttr("aws_emr_cluster.tf-test-cluster", "scale_down_behavior", "TERMINATE_AT_TASK_COMPLETION"),
					resource.TestCheckResourceAttr("aws_emr_cluster.tf-test-cluster", "step.#", "0"),
				),
			},
			{
				ResourceName:            "aws_emr_cluster.tf-test-cluster",
				ImportState:             true,
				ImportStateVerify:       true,
				ImportStateVerifyIgnore: []string{"configurations", "keep_job_flow_alive_when_no_steps", "additional_info"},
			},
		},
	})
}

func TestAccAWSEMRCluster_disappears(t *testing.T) {
	var cluster emr.Cluster
	r := acctest.RandInt()
	resource.ParallelTest(t, resource.TestCase{
		PreCheck:     func() { testAccPreCheck(t) },
		Providers:    testAccProviders,
		CheckDestroy: testAccCheckAWSEmrDestroy,
		Steps: []resource.TestStep{
			{
				Config: testAccAWSEmrClusterConfig(r),
				Check: resource.ComposeTestCheckFunc(
					testAccCheckAWSEmrClusterExists("aws_emr_cluster.tf-test-cluster", &cluster),
					testAccCheckAWSEmrClusterDisappears(&cluster),
				),
				ExpectNonEmptyPlan: true,
			},
		},
	})
}

func TestAccAWSEMRCluster_configurationsJson(t *testing.T) {
	var cluster emr.Cluster
	r := acctest.RandInt()
	resource.ParallelTest(t, resource.TestCase{
		PreCheck:     func() { testAccPreCheck(t) },
		Providers:    testAccProviders,
		CheckDestroy: testAccCheckAWSEmrDestroy,
		Steps: []resource.TestStep{
			{
				Config: testAccAWSEmrClusterConfigConfigurationsJson(r),
				Check: resource.ComposeTestCheckFunc(
					testAccCheckAWSEmrClusterExists("aws_emr_cluster.tf-test-cluster", &cluster),
					resource.TestMatchResourceAttr("aws_emr_cluster.tf-test-cluster", "configurations_json",
						regexp.MustCompile("{\"JAVA_HOME\":\"/usr/lib/jvm/java-1.8.0\".+")),
				),
			},
			{
				ResourceName:            "aws_emr_cluster.tf-test-cluster",
				ImportState:             true,
				ImportStateVerify:       true,
				ImportStateVerifyIgnore: []string{"configurations", "keep_job_flow_alive_when_no_steps"},
			},
		},
	})
}

func TestAccAWSEMRCluster_CoreInstanceGroup_AutoscalingPolicy(t *testing.T) {
	var cluster1, cluster2, cluster3 emr.Cluster
	autoscalingPolicy1 := `
{
  "Constraints": {
    "MinCapacity": 1,
    "MaxCapacity": 2
  },
  "Rules": [
    {
      "Name": "ScaleOutMemoryPercentage",
      "Description": "Scale out if YARNMemoryAvailablePercentage is less than 15",
      "Action": {
        "SimpleScalingPolicyConfiguration": {
          "AdjustmentType": "CHANGE_IN_CAPACITY",
          "ScalingAdjustment": 1,
          "CoolDown": 300
        }
      },
      "Trigger": {
        "CloudWatchAlarmDefinition": {
          "ComparisonOperator": "LESS_THAN",
          "EvaluationPeriods": 1,
          "MetricName": "YARNMemoryAvailablePercentage",
          "Namespace": "AWS/ElasticMapReduce",
          "Period": 300,
          "Statistic": "AVERAGE",
          "Threshold": 15.0,
          "Unit": "PERCENT"
        }
      }
    }
  ]
}
`
	autoscalingPolicy2 := `
{
  "Constraints": {
    "MinCapacity": 1,
    "MaxCapacity": 3
  },
  "Rules": [
    {
      "Name": "ScaleOutMemoryPercentage",
      "Description": "Scale out if YARNMemoryAvailablePercentage is less than 15",
      "Action": {
        "SimpleScalingPolicyConfiguration": {
          "AdjustmentType": "CHANGE_IN_CAPACITY",
          "ScalingAdjustment": 1,
          "CoolDown": 300
        }
      },
      "Trigger": {
        "CloudWatchAlarmDefinition": {
          "ComparisonOperator": "LESS_THAN",
          "EvaluationPeriods": 1,
          "MetricName": "YARNMemoryAvailablePercentage",
          "Namespace": "AWS/ElasticMapReduce",
          "Period": 300,
          "Statistic": "AVERAGE",
          "Threshold": 15.0,
          "Unit": "PERCENT"
        }
      }
    }
  ]
}
`
	rName := acctest.RandomWithPrefix("tf-acc-test")
	resourceName := "aws_emr_cluster.test"

	resource.ParallelTest(t, resource.TestCase{
		PreCheck:     func() { testAccPreCheck(t) },
		Providers:    testAccProviders,
		CheckDestroy: testAccCheckAWSEmrDestroy,
		Steps: []resource.TestStep{
			{
				Config: testAccAWSEmrClusterConfigCoreInstanceGroupAutoscalingPolicy(rName, autoscalingPolicy1),
				Check: resource.ComposeTestCheckFunc(
					testAccCheckAWSEmrClusterExists(resourceName, &cluster1),
					resource.TestCheckResourceAttr(resourceName, "core_instance_group.#", "1"),
					resource.TestMatchResourceAttr(resourceName, "core_instance_group.0.autoscaling_policy", regexp.MustCompile(`"MaxCapacity": ?2`)),
				),
			},
			{
				ResourceName:      resourceName,
				ImportState:       true,
				ImportStateVerify: true,
				ImportStateVerifyIgnore: []string{
					"configurations",
					"keep_job_flow_alive_when_no_steps",
				},
			},
			{
				Config: testAccAWSEmrClusterConfigCoreInstanceGroupAutoscalingPolicy(rName, autoscalingPolicy2),
				Check: resource.ComposeTestCheckFunc(
					testAccCheckAWSEmrClusterExists(resourceName, &cluster2),
					testAccCheckAWSEmrClusterNotRecreated(&cluster1, &cluster2),
					resource.TestCheckResourceAttr(resourceName, "core_instance_group.#", "1"),
					resource.TestMatchResourceAttr(resourceName, "core_instance_group.0.autoscaling_policy", regexp.MustCompile(`"MaxCapacity": ?3`)),
				),
			},
			{
				Config: testAccAWSEmrClusterConfigCoreInstanceGroupAutoscalingPolicyRemoved(rName),
				Check: resource.ComposeTestCheckFunc(
					testAccCheckAWSEmrClusterExists(resourceName, &cluster3),
					testAccCheckAWSEmrClusterNotRecreated(&cluster2, &cluster3),
					resource.TestCheckResourceAttr(resourceName, "core_instance_group.#", "1"),
					resource.TestCheckResourceAttr(resourceName, "core_instance_group.0.autoscaling_policy", ""),
				),
			},
		},
	})
}

func TestAccAWSEMRCluster_CoreInstanceGroup_BidPrice(t *testing.T) {
	var cluster1, cluster2 emr.Cluster
	rName := acctest.RandomWithPrefix("tf-acc-test")
	resourceName := "aws_emr_cluster.test"

	resource.ParallelTest(t, resource.TestCase{
		PreCheck:     func() { testAccPreCheck(t) },
		Providers:    testAccProviders,
		CheckDestroy: testAccCheckAWSEmrDestroy,
		Steps: []resource.TestStep{
			{
				Config: testAccAWSEmrClusterConfigCoreInstanceGroupBidPrice(rName, "0.50"),
				Check: resource.ComposeTestCheckFunc(
					testAccCheckAWSEmrClusterExists(resourceName, &cluster1),
					resource.TestCheckResourceAttr(resourceName, "core_instance_group.#", "1"),
					resource.TestCheckResourceAttr(resourceName, "core_instance_group.0.bid_price", "0.50"),
				),
			},
			{
				ResourceName:      resourceName,
				ImportState:       true,
				ImportStateVerify: true,
				ImportStateVerifyIgnore: []string{
					"configurations",
					"keep_job_flow_alive_when_no_steps",
				},
			},
			{
				Config: testAccAWSEmrClusterConfigCoreInstanceGroupBidPrice(rName, "0.51"),
				Check: resource.ComposeTestCheckFunc(
					testAccCheckAWSEmrClusterExists(resourceName, &cluster2),
					testAccCheckAWSEmrClusterRecreated(&cluster1, &cluster2),
					resource.TestCheckResourceAttr(resourceName, "core_instance_group.#", "1"),
					resource.TestCheckResourceAttr(resourceName, "core_instance_group.0.bid_price", "0.51"),
				),
			},
		},
	})
}

func TestAccAWSEMRCluster_CoreInstanceGroup_InstanceCount(t *testing.T) {
	var cluster1, cluster2, cluster3 emr.Cluster
	rName := acctest.RandomWithPrefix("tf-acc-test")
	resourceName := "aws_emr_cluster.test"

	resource.ParallelTest(t, resource.TestCase{
		PreCheck:     func() { testAccPreCheck(t) },
		Providers:    testAccProviders,
		CheckDestroy: testAccCheckAWSEmrDestroy,
		Steps: []resource.TestStep{
			{
				Config: testAccAWSEmrClusterConfigCoreInstanceGroupInstanceCount(rName, 2),
				Check: resource.ComposeTestCheckFunc(
					testAccCheckAWSEmrClusterExists(resourceName, &cluster1),
					resource.TestCheckResourceAttr(resourceName, "core_instance_group.#", "1"),
					resource.TestCheckResourceAttr(resourceName, "core_instance_group.0.instance_count", "2"),
				),
			},
			{
				ResourceName:      resourceName,
				ImportState:       true,
				ImportStateVerify: true,
				ImportStateVerifyIgnore: []string{
					"configurations",
					"keep_job_flow_alive_when_no_steps",
				},
			},
			{
				Config: testAccAWSEmrClusterConfigCoreInstanceGroupInstanceCount(rName, 1),
				Check: resource.ComposeTestCheckFunc(
					testAccCheckAWSEmrClusterExists(resourceName, &cluster2),
					testAccCheckAWSEmrClusterNotRecreated(&cluster1, &cluster2),
					resource.TestCheckResourceAttr(resourceName, "core_instance_group.#", "1"),
					resource.TestCheckResourceAttr(resourceName, "core_instance_group.0.instance_count", "1"),
				),
			},
			{
				Config: testAccAWSEmrClusterConfigCoreInstanceGroupInstanceCount(rName, 2),
				Check: resource.ComposeTestCheckFunc(
					testAccCheckAWSEmrClusterExists(resourceName, &cluster3),
					testAccCheckAWSEmrClusterNotRecreated(&cluster2, &cluster3),
					resource.TestCheckResourceAttr(resourceName, "core_instance_group.#", "1"),
					resource.TestCheckResourceAttr(resourceName, "core_instance_group.0.instance_count", "2"),
				),
			},
		},
	})
}

func TestAccAWSEMRCluster_CoreInstanceGroup_InstanceType(t *testing.T) {
	var cluster1, cluster2 emr.Cluster
	rName := acctest.RandomWithPrefix("tf-acc-test")
	resourceName := "aws_emr_cluster.test"

	resource.ParallelTest(t, resource.TestCase{
		PreCheck:     func() { testAccPreCheck(t) },
		Providers:    testAccProviders,
		CheckDestroy: testAccCheckAWSEmrDestroy,
		Steps: []resource.TestStep{
			{
				Config: testAccAWSEmrClusterConfigCoreInstanceGroupInstanceType(rName, "m4.large"),
				Check: resource.ComposeTestCheckFunc(
					testAccCheckAWSEmrClusterExists(resourceName, &cluster1),
					resource.TestCheckResourceAttr(resourceName, "core_instance_group.#", "1"),
					resource.TestCheckResourceAttr(resourceName, "core_instance_group.0.instance_type", "m4.large"),
				),
			},
			{
				ResourceName:      resourceName,
				ImportState:       true,
				ImportStateVerify: true,
				ImportStateVerifyIgnore: []string{
					"configurations",
					"keep_job_flow_alive_when_no_steps",
				},
			},
			{
				Config: testAccAWSEmrClusterConfigCoreInstanceGroupInstanceType(rName, "m4.xlarge"),
				Check: resource.ComposeTestCheckFunc(
					testAccCheckAWSEmrClusterExists(resourceName, &cluster2),
					testAccCheckAWSEmrClusterRecreated(&cluster1, &cluster2),
					resource.TestCheckResourceAttr(resourceName, "core_instance_group.#", "1"),
					resource.TestCheckResourceAttr(resourceName, "core_instance_group.0.instance_type", "m4.xlarge"),
				),
			},
		},
	})
}

func TestAccAWSEMRCluster_CoreInstanceGroup_Migration_CoreInstanceType(t *testing.T) {
	var cluster1, cluster2 emr.Cluster
	rName := acctest.RandomWithPrefix("tf-acc-test")
	resourceName := "aws_emr_cluster.test"

	resource.ParallelTest(t, resource.TestCase{
		PreCheck:     func() { testAccPreCheck(t) },
		Providers:    testAccProviders,
		CheckDestroy: testAccCheckAWSEmrDestroy,
		Steps: []resource.TestStep{
			{
				Config: testAccAWSEmrClusterConfigCoreInstanceType(rName, "m4.large"),
				Check: resource.ComposeTestCheckFunc(
					testAccCheckAWSEmrClusterExists(resourceName, &cluster1),
					resource.TestCheckResourceAttr(resourceName, "core_instance_type", "m4.large"),
				),
			},
			{
				ResourceName:      resourceName,
				ImportState:       true,
				ImportStateVerify: true,
				ImportStateVerifyIgnore: []string{
					"configurations",
					"keep_job_flow_alive_when_no_steps",
				},
			},
			{
				Config: testAccAWSEmrClusterConfigCoreInstanceGroupInstanceType(rName, "m4.large"),
				Check: resource.ComposeTestCheckFunc(
					testAccCheckAWSEmrClusterExists(resourceName, &cluster2),
					testAccCheckAWSEmrClusterNotRecreated(&cluster1, &cluster2),
					resource.TestCheckResourceAttr(resourceName, "core_instance_group.#", "1"),
					resource.TestCheckResourceAttr(resourceName, "core_instance_group.0.instance_type", "m4.large"),
				),
			},
		},
	})
}

func TestAccAWSEMRCluster_CoreInstanceGroup_Migration_InstanceGroup(t *testing.T) {
	var cluster1, cluster2 emr.Cluster
	rName := acctest.RandomWithPrefix("tf-acc-test")
	resourceName := "aws_emr_cluster.test"

	resource.ParallelTest(t, resource.TestCase{
		PreCheck:     func() { testAccPreCheck(t) },
		Providers:    testAccProviders,
		CheckDestroy: testAccCheckAWSEmrDestroy,
		Steps: []resource.TestStep{
			{
				Config: testAccAWSEmrClusterConfigInstanceGroupCoreInstanceType(rName, "m4.large"),
				Check: resource.ComposeTestCheckFunc(
					testAccCheckAWSEmrClusterExists(resourceName, &cluster1),
					resource.TestCheckResourceAttr(resourceName, "instance_group.#", "2"),
				),
			},
			{
				ResourceName:      resourceName,
				ImportState:       true,
				ImportStateVerify: true,
				ImportStateVerifyIgnore: []string{
					"configurations",
					"keep_job_flow_alive_when_no_steps",
				},
			},
			{
				Config: testAccAWSEmrClusterConfigCoreInstanceGroupInstanceType(rName, "m4.large"),
				Check: resource.ComposeTestCheckFunc(
					testAccCheckAWSEmrClusterExists(resourceName, &cluster2),
					testAccCheckAWSEmrClusterNotRecreated(&cluster1, &cluster2),
					resource.TestCheckResourceAttr(resourceName, "core_instance_group.#", "1"),
					resource.TestCheckResourceAttr(resourceName, "core_instance_group.0.instance_type", "m4.large"),
				),
			},
		},
	})
}

func TestAccAWSEMRCluster_CoreInstanceGroup_Name(t *testing.T) {
	var cluster1, cluster2 emr.Cluster
	rName := acctest.RandomWithPrefix("tf-acc-test")
	resourceName := "aws_emr_cluster.test"

	resource.ParallelTest(t, resource.TestCase{
		PreCheck:     func() { testAccPreCheck(t) },
		Providers:    testAccProviders,
		CheckDestroy: testAccCheckAWSEmrDestroy,
		Steps: []resource.TestStep{
			{
				Config: testAccAWSEmrClusterConfigCoreInstanceGroupName(rName, "name1"),
				Check: resource.ComposeTestCheckFunc(
					testAccCheckAWSEmrClusterExists(resourceName, &cluster1),
					resource.TestCheckResourceAttr(resourceName, "core_instance_group.#", "1"),
					resource.TestCheckResourceAttr(resourceName, "core_instance_group.0.name", "name1"),
				),
			},
			{
				ResourceName:      resourceName,
				ImportState:       true,
				ImportStateVerify: true,
				ImportStateVerifyIgnore: []string{
					"configurations",
					"keep_job_flow_alive_when_no_steps",
				},
			},
			{
				Config: testAccAWSEmrClusterConfigCoreInstanceGroupName(rName, "name2"),
				Check: resource.ComposeTestCheckFunc(
					testAccCheckAWSEmrClusterExists(resourceName, &cluster2),
					testAccCheckAWSEmrClusterRecreated(&cluster1, &cluster2),
					resource.TestCheckResourceAttr(resourceName, "core_instance_group.#", "1"),
					resource.TestCheckResourceAttr(resourceName, "core_instance_group.0.name", "name2"),
				),
			},
		},
	})
}

func TestAccAWSEMRCluster_instance_group(t *testing.T) {
	var cluster emr.Cluster
	r := acctest.RandInt()
	resource.ParallelTest(t, resource.TestCase{
		PreCheck:     func() { testAccPreCheck(t) },
		Providers:    testAccProviders,
		CheckDestroy: testAccCheckAWSEmrDestroy,
		Steps: []resource.TestStep{
			{
				Config: testAccAWSEmrClusterConfigInstanceGroups(r),
				Check: resource.ComposeTestCheckFunc(
					testAccCheckAWSEmrClusterExists("aws_emr_cluster.tf-test-cluster", &cluster),
					resource.TestCheckResourceAttr(
						"aws_emr_cluster.tf-test-cluster", "instance_group.#", "2"),
				),
			},
			{
				ResourceName:            "aws_emr_cluster.tf-test-cluster",
				ImportState:             true,
				ImportStateVerify:       true,
				ImportStateVerifyIgnore: []string{"configurations", "keep_job_flow_alive_when_no_steps"},
			},
		},
	})
}

func TestAccAWSEMRCluster_instance_group_names(t *testing.T) {
	var cluster emr.Cluster
	r := acctest.RandInt()
	resource.ParallelTest(t, resource.TestCase{
		PreCheck:     func() { testAccPreCheck(t) },
		Providers:    testAccProviders,
		CheckDestroy: testAccCheckAWSEmrDestroy,
		Steps: []resource.TestStep{
			{
				Config: testAccAWSEmrClusterConfigInstanceGroupsName(r),
				Check: resource.ComposeTestCheckFunc(
					testAccCheckAWSEmrClusterExists("aws_emr_cluster.tf-test-cluster", &cluster),
					resource.TestCheckResourceAttr(
						"aws_emr_cluster.tf-test-cluster", "instance_group.#", "3"),
				),
			},
			{
				ResourceName:            "aws_emr_cluster.tf-test-cluster",
				ImportState:             true,
				ImportStateVerify:       true,
				ImportStateVerifyIgnore: []string{"configurations", "keep_job_flow_alive_when_no_steps"},
			},
		},
	})
}

func TestAccAWSEMRCluster_instance_group_update(t *testing.T) {
	var cluster emr.Cluster
	r := acctest.RandInt()
	resource.ParallelTest(t, resource.TestCase{
		PreCheck:     func() { testAccPreCheck(t) },
		Providers:    testAccProviders,
		CheckDestroy: testAccCheckAWSEmrDestroy,
		Steps: []resource.TestStep{
			{
				Config: testAccAWSEmrClusterConfigInstanceGroups(r),
				Check: resource.ComposeTestCheckFunc(
					testAccCheckAWSEmrClusterExists("aws_emr_cluster.tf-test-cluster", &cluster),
					resource.TestCheckResourceAttr(
						"aws_emr_cluster.tf-test-cluster", "instance_group.#", "2"),
				),
			},
			{
				Config: testAccAWSEmrClusterConfigInstanceGroupsUpdate(r),
				Check: resource.ComposeTestCheckFunc(
					testAccCheckAWSEmrClusterExists("aws_emr_cluster.tf-test-cluster", &cluster),
					resource.TestCheckResourceAttr(
						"aws_emr_cluster.tf-test-cluster", "instance_group.#", "2"),
				),
			},
			{
				ResourceName:            "aws_emr_cluster.tf-test-cluster",
				ImportState:             true,
				ImportStateVerify:       true,
				ImportStateVerifyIgnore: []string{"configurations", "keep_job_flow_alive_when_no_steps"},
			},
		},
	})
}

func TestAccAWSEMRCluster_instance_group_EBSVolumeType_st1(t *testing.T) {
	var cluster emr.Cluster
	r := acctest.RandInt()
	resource.ParallelTest(t, resource.TestCase{
		PreCheck:     func() { testAccPreCheck(t) },
		Providers:    testAccProviders,
		CheckDestroy: testAccCheckAWSEmrDestroy,
		Steps: []resource.TestStep{
			{
				Config: testAccAWSEmrClusterConfigInstanceGroups_st1(r),
				Check: resource.ComposeTestCheckFunc(
					testAccCheckAWSEmrClusterExists("aws_emr_cluster.tf-test-cluster", &cluster),
					resource.TestCheckResourceAttr(
						"aws_emr_cluster.tf-test-cluster", "instance_group.#", "2"),
				),
			},
			{
				ResourceName:            "aws_emr_cluster.tf-test-cluster",
				ImportState:             true,
				ImportStateVerify:       true,
				ImportStateVerifyIgnore: []string{"configurations", "keep_job_flow_alive_when_no_steps"},
			},
		},
	})
}

func TestAccAWSEMRCluster_updateAutoScalingPolicy(t *testing.T) {
	var cluster emr.Cluster
	r := acctest.RandInt()
	resource.ParallelTest(t, resource.TestCase{
		PreCheck:     func() { testAccPreCheck(t) },
		Providers:    testAccProviders,
		CheckDestroy: testAccCheckAWSEmrDestroy,
		Steps: []resource.TestStep{
			{
				Config: testAccAWSEmrClusterConfigInstanceGroups_st1(r),
				Check: resource.ComposeTestCheckFunc(
					testAccCheckAWSEmrClusterExists("aws_emr_cluster.tf-test-cluster", &cluster),
				),
			},
			{
				Config: testAccAWSEmrClusterConfigInstanceGroups_updateAutoScalingPolicy(r),
				Check: resource.ComposeTestCheckFunc(
					testAccCheckAWSEmrClusterExists("aws_emr_cluster.tf-test-cluster", &cluster),
				),
			},
			{
				ResourceName:            "aws_emr_cluster.tf-test-cluster",
				ImportState:             true,
				ImportStateVerify:       true,
				ImportStateVerifyIgnore: []string{"configurations", "keep_job_flow_alive_when_no_steps"},
			},
		},
	})
}

func TestAccAWSEMRCluster_Kerberos_ClusterDedicatedKdc(t *testing.T) {
	var cluster emr.Cluster
	r := acctest.RandInt()
	password := fmt.Sprintf("NeverKeepPasswordsInPlainText%d!", r)

	resource.ParallelTest(t, resource.TestCase{
		PreCheck:     func() { testAccPreCheck(t) },
		Providers:    testAccProviders,
		CheckDestroy: testAccCheckAWSEmrDestroy,
		Steps: []resource.TestStep{
			{
				Config: testAccAWSEmrClusterConfig_Kerberos_ClusterDedicatedKdc(r, password),
				Check: resource.ComposeTestCheckFunc(
					testAccCheckAWSEmrClusterExists("aws_emr_cluster.tf-test-cluster", &cluster),
					resource.TestCheckResourceAttr("aws_emr_cluster.tf-test-cluster", "kerberos_attributes.#", "1"),
					resource.TestCheckResourceAttr("aws_emr_cluster.tf-test-cluster", "kerberos_attributes.0.kdc_admin_password", password),
					resource.TestCheckResourceAttr("aws_emr_cluster.tf-test-cluster", "kerberos_attributes.0.realm", "EC2.INTERNAL"),
				),
			},
			{
				ResourceName:            "aws_emr_cluster.tf-test-cluster",
				ImportState:             true,
				ImportStateVerify:       true,
				ImportStateVerifyIgnore: []string{"configurations", "keep_job_flow_alive_when_no_steps", "kerberos_attributes.0.kdc_admin_password"},
			},
		},
	})
}

func TestAccAWSEMRCluster_MasterInstanceGroup_BidPrice(t *testing.T) {
	var cluster1, cluster2 emr.Cluster
	rName := acctest.RandomWithPrefix("tf-acc-test")
	resourceName := "aws_emr_cluster.test"

	resource.ParallelTest(t, resource.TestCase{
		PreCheck:     func() { testAccPreCheck(t) },
		Providers:    testAccProviders,
		CheckDestroy: testAccCheckAWSEmrDestroy,
		Steps: []resource.TestStep{
			{
				Config: testAccAWSEmrClusterConfigMasterInstanceGroupBidPrice(rName, "0.50"),
				Check: resource.ComposeTestCheckFunc(
					testAccCheckAWSEmrClusterExists(resourceName, &cluster1),
					resource.TestCheckResourceAttr(resourceName, "master_instance_group.#", "1"),
					resource.TestCheckResourceAttr(resourceName, "master_instance_group.0.bid_price", "0.50"),
				),
			},
			{
				ResourceName:      resourceName,
				ImportState:       true,
				ImportStateVerify: true,
				ImportStateVerifyIgnore: []string{
					"configurations",
					"keep_job_flow_alive_when_no_steps",
				},
			},
			{
				Config: testAccAWSEmrClusterConfigMasterInstanceGroupBidPrice(rName, "0.51"),
				Check: resource.ComposeTestCheckFunc(
					testAccCheckAWSEmrClusterExists(resourceName, &cluster2),
					testAccCheckAWSEmrClusterRecreated(&cluster1, &cluster2),
					resource.TestCheckResourceAttr(resourceName, "master_instance_group.#", "1"),
					resource.TestCheckResourceAttr(resourceName, "master_instance_group.0.bid_price", "0.51"),
				),
			},
		},
	})
}

func TestAccAWSEMRCluster_MasterInstanceGroup_InstanceCount(t *testing.T) {
	var cluster1, cluster2 emr.Cluster
	rName := acctest.RandomWithPrefix("tf-acc-test")
	resourceName := "aws_emr_cluster.test"

	resource.ParallelTest(t, resource.TestCase{
		PreCheck:     func() { testAccPreCheck(t) },
		Providers:    testAccProviders,
		CheckDestroy: testAccCheckAWSEmrDestroy,
		Steps: []resource.TestStep{
			{
				Config: testAccAWSEmrClusterConfigMasterInstanceGroupInstanceCount(rName, 3),
				Check: resource.ComposeTestCheckFunc(
					testAccCheckAWSEmrClusterExists(resourceName, &cluster1),
					resource.TestCheckResourceAttr(resourceName, "master_instance_group.#", "1"),
					resource.TestCheckResourceAttr(resourceName, "master_instance_group.0.instance_count", "3"),
				),
			},
			{
				ResourceName:      resourceName,
				ImportState:       true,
				ImportStateVerify: true,
				ImportStateVerifyIgnore: []string{
					"configurations",
					"keep_job_flow_alive_when_no_steps",
				},
			},
			{
				Config: testAccAWSEmrClusterConfigMasterInstanceGroupInstanceCount(rName, 1),
				Check: resource.ComposeTestCheckFunc(
					testAccCheckAWSEmrClusterExists(resourceName, &cluster2),
					testAccCheckAWSEmrClusterRecreated(&cluster1, &cluster2),
					resource.TestCheckResourceAttr(resourceName, "master_instance_group.#", "1"),
					resource.TestCheckResourceAttr(resourceName, "master_instance_group.0.instance_count", "1"),
				),
			},
		},
	})
}

func TestAccAWSEMRCluster_MasterInstanceGroup_InstanceType(t *testing.T) {
	var cluster1, cluster2 emr.Cluster
	rName := acctest.RandomWithPrefix("tf-acc-test")
	resourceName := "aws_emr_cluster.test"

	resource.ParallelTest(t, resource.TestCase{
		PreCheck:     func() { testAccPreCheck(t) },
		Providers:    testAccProviders,
		CheckDestroy: testAccCheckAWSEmrDestroy,
		Steps: []resource.TestStep{
			{
				Config: testAccAWSEmrClusterConfigMasterInstanceGroupInstanceType(rName, "m4.large"),
				Check: resource.ComposeTestCheckFunc(
					testAccCheckAWSEmrClusterExists(resourceName, &cluster1),
					resource.TestCheckResourceAttr(resourceName, "master_instance_group.#", "1"),
					resource.TestCheckResourceAttr(resourceName, "master_instance_group.0.instance_type", "m4.large"),
				),
			},
			{
				ResourceName:      resourceName,
				ImportState:       true,
				ImportStateVerify: true,
				ImportStateVerifyIgnore: []string{
					"configurations",
					"keep_job_flow_alive_when_no_steps",
				},
			},
			{
				Config: testAccAWSEmrClusterConfigMasterInstanceGroupInstanceType(rName, "m4.xlarge"),
				Check: resource.ComposeTestCheckFunc(
					testAccCheckAWSEmrClusterExists(resourceName, &cluster2),
					testAccCheckAWSEmrClusterRecreated(&cluster1, &cluster2),
					resource.TestCheckResourceAttr(resourceName, "master_instance_group.#", "1"),
					resource.TestCheckResourceAttr(resourceName, "master_instance_group.0.instance_type", "m4.xlarge"),
				),
			},
		},
	})
}

func TestAccAWSEMRCluster_MasterInstanceGroup_Migration_InstanceGroup(t *testing.T) {
	var cluster1, cluster2 emr.Cluster
	rName := acctest.RandomWithPrefix("tf-acc-test")
	resourceName := "aws_emr_cluster.test"

	resource.ParallelTest(t, resource.TestCase{
		PreCheck:     func() { testAccPreCheck(t) },
		Providers:    testAccProviders,
		CheckDestroy: testAccCheckAWSEmrDestroy,
		Steps: []resource.TestStep{
			{
				Config: testAccAWSEmrClusterConfigInstanceGroupMasterInstanceType(rName, "m4.large"),
				Check: resource.ComposeTestCheckFunc(
					testAccCheckAWSEmrClusterExists(resourceName, &cluster1),
					resource.TestCheckResourceAttr(resourceName, "instance_group.#", "1"),
				),
			},
			{
				ResourceName:      resourceName,
				ImportState:       true,
				ImportStateVerify: true,
				ImportStateVerifyIgnore: []string{
					"configurations",
					"keep_job_flow_alive_when_no_steps",
				},
			},
			{
				Config: testAccAWSEmrClusterConfigMasterInstanceGroupInstanceType(rName, "m4.large"),
				Check: resource.ComposeTestCheckFunc(
					testAccCheckAWSEmrClusterExists(resourceName, &cluster2),
					testAccCheckAWSEmrClusterNotRecreated(&cluster1, &cluster2),
					resource.TestCheckResourceAttr(resourceName, "master_instance_group.#", "1"),
					resource.TestCheckResourceAttr(resourceName, "master_instance_group.0.instance_type", "m4.large"),
				),
			},
		},
	})
}

func TestAccAWSEMRCluster_MasterInstanceGroup_Migration_MasterInstanceType(t *testing.T) {
	var cluster1, cluster2 emr.Cluster
	rName := acctest.RandomWithPrefix("tf-acc-test")
	resourceName := "aws_emr_cluster.test"

	resource.ParallelTest(t, resource.TestCase{
		PreCheck:     func() { testAccPreCheck(t) },
		Providers:    testAccProviders,
		CheckDestroy: testAccCheckAWSEmrDestroy,
		Steps: []resource.TestStep{
			{
				Config: testAccAWSEmrClusterConfigMasterInstanceType(rName, "m4.large"),
				Check: resource.ComposeTestCheckFunc(
					testAccCheckAWSEmrClusterExists(resourceName, &cluster1),
					resource.TestCheckResourceAttr(resourceName, "master_instance_type", "m4.large"),
				),
			},
			{
				ResourceName:      resourceName,
				ImportState:       true,
				ImportStateVerify: true,
				ImportStateVerifyIgnore: []string{
					"configurations",
					"keep_job_flow_alive_when_no_steps",
				},
			},
			{
				Config: testAccAWSEmrClusterConfigMasterInstanceGroupInstanceType(rName, "m4.large"),
				Check: resource.ComposeTestCheckFunc(
					testAccCheckAWSEmrClusterExists(resourceName, &cluster2),
					testAccCheckAWSEmrClusterNotRecreated(&cluster1, &cluster2),
					resource.TestCheckResourceAttr(resourceName, "master_instance_group.#", "1"),
					resource.TestCheckResourceAttr(resourceName, "master_instance_group.0.instance_type", "m4.large"),
				),
			},
		},
	})
}

func TestAccAWSEMRCluster_MasterInstanceGroup_Name(t *testing.T) {
	var cluster1, cluster2 emr.Cluster
	rName := acctest.RandomWithPrefix("tf-acc-test")
	resourceName := "aws_emr_cluster.test"

	resource.ParallelTest(t, resource.TestCase{
		PreCheck:     func() { testAccPreCheck(t) },
		Providers:    testAccProviders,
		CheckDestroy: testAccCheckAWSEmrDestroy,
		Steps: []resource.TestStep{
			{
				Config: testAccAWSEmrClusterConfigMasterInstanceGroupName(rName, "name1"),
				Check: resource.ComposeTestCheckFunc(
					testAccCheckAWSEmrClusterExists(resourceName, &cluster1),
					resource.TestCheckResourceAttr(resourceName, "master_instance_group.#", "1"),
					resource.TestCheckResourceAttr(resourceName, "master_instance_group.0.name", "name1"),
				),
			},
			{
				ResourceName:      resourceName,
				ImportState:       true,
				ImportStateVerify: true,
				ImportStateVerifyIgnore: []string{
					"configurations",
					"keep_job_flow_alive_when_no_steps",
				},
			},
			{
				Config: testAccAWSEmrClusterConfigMasterInstanceGroupName(rName, "name2"),
				Check: resource.ComposeTestCheckFunc(
					testAccCheckAWSEmrClusterExists(resourceName, &cluster2),
					testAccCheckAWSEmrClusterRecreated(&cluster1, &cluster2),
					resource.TestCheckResourceAttr(resourceName, "master_instance_group.#", "1"),
					resource.TestCheckResourceAttr(resourceName, "master_instance_group.0.name", "name2"),
				),
			},
		},
	})
}

func TestAccAWSEMRCluster_security_config(t *testing.T) {
	var cluster emr.Cluster
	r := acctest.RandInt()
	resource.ParallelTest(t, resource.TestCase{
		PreCheck:     func() { testAccPreCheck(t) },
		Providers:    testAccProviders,
		CheckDestroy: testAccCheckAWSEmrDestroy,
		Steps: []resource.TestStep{
			{
				Config: testAccAWSEmrClusterConfig_SecurityConfiguration(r),
				Check:  testAccCheckAWSEmrClusterExists("aws_emr_cluster.tf-test-cluster", &cluster),
			},
			{
				ResourceName:            "aws_emr_cluster.tf-test-cluster",
				ImportState:             true,
				ImportStateVerify:       true,
				ImportStateVerifyIgnore: []string{"configurations", "keep_job_flow_alive_when_no_steps"},
			},
		},
	})
}

func TestAccAWSEMRCluster_Step_Basic(t *testing.T) {
	var cluster emr.Cluster
	rInt := acctest.RandInt()
	resourceName := "aws_emr_cluster.tf-test-cluster"

	resource.ParallelTest(t, resource.TestCase{
		PreCheck:     func() { testAccPreCheck(t) },
		Providers:    testAccProviders,
		CheckDestroy: testAccCheckAWSEmrDestroy,
		Steps: []resource.TestStep{
			{
				Config: testAccAWSEmrClusterConfig_Step_Single(rInt),
				Check: resource.ComposeTestCheckFunc(
					testAccCheckAWSEmrClusterExists(resourceName, &cluster),
					resource.TestCheckResourceAttr(resourceName, "step.#", "1"),
					resource.TestCheckResourceAttr(resourceName, "step.0.action_on_failure", "TERMINATE_CLUSTER"),
					resource.TestCheckResourceAttr(resourceName, "step.0.hadoop_jar_step.0.args.0", "state-pusher-script"),
					resource.TestCheckResourceAttr(resourceName, "step.0.hadoop_jar_step.0.jar", "command-runner.jar"),
					resource.TestCheckResourceAttr(resourceName, "step.0.hadoop_jar_step.0.main_class", ""),
					resource.TestCheckResourceAttr(resourceName, "step.0.hadoop_jar_step.0.properties.%", "0"),
					resource.TestCheckResourceAttr(resourceName, "step.0.name", "Setup Hadoop Debugging"),
				),
			},
			{
				ResourceName:            "aws_emr_cluster.tf-test-cluster",
				ImportState:             true,
				ImportStateVerify:       true,
				ImportStateVerifyIgnore: []string{"configurations", "keep_job_flow_alive_when_no_steps"},
			},
		},
	})
}

func TestAccAWSEMRCluster_Step_ConfigMode(t *testing.T) {
	var cluster1, cluster2, cluster3 emr.Cluster
	rInt := acctest.RandInt()
	resourceName := "aws_emr_cluster.tf-test-cluster"

	resource.ParallelTest(t, resource.TestCase{
		PreCheck:     func() { testAccPreCheck(t) },
		Providers:    testAccProviders,
		CheckDestroy: testAccCheckAWSEmrDestroy,
		Steps: []resource.TestStep{
			{
				Config: testAccAWSEmrClusterConfig_Step_Single(rInt),
				Check: resource.ComposeTestCheckFunc(
					testAccCheckAWSEmrClusterExists(resourceName, &cluster1),
					resource.TestCheckResourceAttr(resourceName, "step.#", "1"),
				),
			},
			{
				ResourceName:            resourceName,
				ImportState:             true,
				ImportStateVerify:       true,
				ImportStateVerifyIgnore: []string{"cluster_state", "configurations", "keep_job_flow_alive_when_no_steps"},
			},
			{
				Config: testAccAWSEmrClusterConfig_Step_NoBlocks(rInt),
				Check: resource.ComposeTestCheckFunc(
					testAccCheckAWSEmrClusterExists(resourceName, &cluster2),
					resource.TestCheckResourceAttr(resourceName, "step.#", "1"),
				),
			},
			{
				ResourceName:            resourceName,
				ImportState:             true,
				ImportStateVerify:       true,
				ImportStateVerifyIgnore: []string{"cluster_state", "configurations", "keep_job_flow_alive_when_no_steps"},
			},
			{
				Config: testAccAWSEmrClusterConfig_Step_Zeroed(rInt),
				Check: resource.ComposeTestCheckFunc(
					testAccCheckAWSEmrClusterExists(resourceName, &cluster3),
					resource.TestCheckResourceAttr(resourceName, "step.#", "0"),
				),
			},
			{
				ResourceName:            resourceName,
				ImportState:             true,
				ImportStateVerify:       true,
				ImportStateVerifyIgnore: []string{"cluster_state", "configurations", "keep_job_flow_alive_when_no_steps"},
			},
		},
	})
}

func TestAccAWSEMRCluster_Step_Multiple(t *testing.T) {
	var cluster emr.Cluster
	rInt := acctest.RandInt()
	resourceName := "aws_emr_cluster.tf-test-cluster"

	resource.ParallelTest(t, resource.TestCase{
		PreCheck:     func() { testAccPreCheck(t) },
		Providers:    testAccProviders,
		CheckDestroy: testAccCheckAWSEmrDestroy,
		Steps: []resource.TestStep{
			{
				Config: testAccAWSEmrClusterConfig_Step_Multiple(rInt),
				Check: resource.ComposeTestCheckFunc(
					testAccCheckAWSEmrClusterExists(resourceName, &cluster),
					resource.TestCheckResourceAttr(resourceName, "step.#", "2"),
					resource.TestCheckResourceAttr(resourceName, "step.0.action_on_failure", "TERMINATE_CLUSTER"),
					resource.TestCheckResourceAttr(resourceName, "step.0.hadoop_jar_step.0.args.0", "state-pusher-script"),
					resource.TestCheckResourceAttr(resourceName, "step.0.hadoop_jar_step.0.jar", "command-runner.jar"),
					resource.TestCheckResourceAttr(resourceName, "step.0.name", "Setup Hadoop Debugging"),
					resource.TestCheckResourceAttr(resourceName, "step.1.action_on_failure", "CONTINUE"),
					resource.TestCheckResourceAttr(resourceName, "step.1.hadoop_jar_step.0.args.0", "spark-example"),
					resource.TestCheckResourceAttr(resourceName, "step.1.hadoop_jar_step.0.args.1", "SparkPi"),
					resource.TestCheckResourceAttr(resourceName, "step.1.hadoop_jar_step.0.args.2", "10"),
					resource.TestCheckResourceAttr(resourceName, "step.1.hadoop_jar_step.0.jar", "command-runner.jar"),
					resource.TestCheckResourceAttr(resourceName, "step.1.name", "Spark Step"),
				),
			},
			{
				ResourceName:            "aws_emr_cluster.tf-test-cluster",
				ImportState:             true,
				ImportStateVerify:       true,
				ImportStateVerifyIgnore: []string{"configurations", "keep_job_flow_alive_when_no_steps"},
			},
		},
	})
}

func TestAccAWSEMRCluster_bootstrap_ordering(t *testing.T) {
	var cluster emr.Cluster
	resourceName := "aws_emr_cluster.test"
	rName := acctest.RandomWithPrefix("tf-emr-bootstrap")
	argsInts := []string{
		"1",
		"2",
		"3",
		"4",
		"5",
		"6",
		"7",
		"8",
		"9",
		"10",
	}

	argsStrings := []string{
		"instance.isMaster=true",
		"echo running on master node",
	}

	resource.ParallelTest(t, resource.TestCase{
		PreCheck:     func() { testAccPreCheck(t) },
		Providers:    testAccProviders,
		CheckDestroy: testAccCheckAWSEmrDestroy,
		Steps: []resource.TestStep{
			{
				Config: testAccAWSEmrClusterConfig_bootstrap(rName),
				Check: resource.ComposeTestCheckFunc(
					testAccCheckAWSEmrClusterExists(resourceName, &cluster),
					testAccCheck_bootstrap_order(&cluster, argsInts, argsStrings),
				),
			},
			{
				ResourceName:            resourceName,
				ImportState:             true,
				ImportStateVerify:       true,
				ImportStateVerifyIgnore: []string{"configurations", "keep_job_flow_alive_when_no_steps"},
			},
		},
	})
}

func TestAccAWSEMRCluster_terminationProtected(t *testing.T) {
	var cluster emr.Cluster
	r := acctest.RandInt()
	resource.ParallelTest(t, resource.TestCase{
		PreCheck:     func() { testAccPreCheck(t) },
		Providers:    testAccProviders,
		CheckDestroy: testAccCheckAWSEmrDestroy,
		Steps: []resource.TestStep{
			{
				Config: testAccAWSEmrClusterConfigTerminationPolicy(r, "false"),
				Check: resource.ComposeTestCheckFunc(
					testAccCheckAWSEmrClusterExists("aws_emr_cluster.tf-test-cluster", &cluster),
					resource.TestCheckResourceAttr(
						"aws_emr_cluster.tf-test-cluster", "termination_protection", "false"),
				),
			},
			{
				Config: testAccAWSEmrClusterConfigTerminationPolicy(r, "true"),
				Check: resource.ComposeTestCheckFunc(
					testAccCheckAWSEmrClusterExists("aws_emr_cluster.tf-test-cluster", &cluster),
					resource.TestCheckResourceAttr(
						"aws_emr_cluster.tf-test-cluster", "termination_protection", "true"),
				),
			},
			{
				ResourceName:      "aws_emr_cluster.tf-test-cluster",
				ImportState:       true,
				ImportStateVerify: true,
				ImportStateVerifyIgnore: []string{
					"configurations",
					"kerberos_attributes.0.kdc_admin_password",
					"keep_job_flow_alive_when_no_steps",
				},
			},
			{
				//Need to turn off termination_protection to allow the job to be deleted
				Config: testAccAWSEmrClusterConfigTerminationPolicy(r, "false"),
				Check: resource.ComposeTestCheckFunc(
					testAccCheckAWSEmrClusterExists("aws_emr_cluster.tf-test-cluster", &cluster),
					resource.TestCheckResourceAttr(
						"aws_emr_cluster.tf-test-cluster", "termination_protection", "false"),
				),
			},
			{
				ResourceName:            "aws_emr_cluster.tf-test-cluster",
				ImportState:             true,
				ImportStateVerify:       true,
				ImportStateVerifyIgnore: []string{"configurations", "keep_job_flow_alive_when_no_steps"},
			},
		},
	})
}

func TestAccAWSEMRCluster_keepJob(t *testing.T) {
	var cluster emr.Cluster
	r := acctest.RandInt()
	resource.ParallelTest(t, resource.TestCase{
		PreCheck:     func() { testAccPreCheck(t) },
		Providers:    testAccProviders,
		CheckDestroy: testAccCheckAWSEmrDestroy,
		Steps: []resource.TestStep{
			{
				Config: testAccAWSEmrClusterConfig_keepJob(r, "false"),
				Check: resource.ComposeTestCheckFunc(
					testAccCheckAWSEmrClusterExists("aws_emr_cluster.tf-test-cluster", &cluster),
					resource.TestCheckResourceAttr(
						"aws_emr_cluster.tf-test-cluster", "keep_job_flow_alive_when_no_steps", "false"),
				),
			},
			{
				ResourceName:            "aws_emr_cluster.tf-test-cluster",
				ImportState:             true,
				ImportStateVerify:       true,
				ImportStateVerifyIgnore: []string{"configurations", "keep_job_flow_alive_when_no_steps"},
			},
		},
	})
}

func TestAccAWSEMRCluster_visibleToAllUsers(t *testing.T) {
	var cluster emr.Cluster
	r := acctest.RandInt()
	resource.ParallelTest(t, resource.TestCase{
		PreCheck:     func() { testAccPreCheck(t) },
		Providers:    testAccProviders,
		CheckDestroy: testAccCheckAWSEmrDestroy,
		Steps: []resource.TestStep{
			{
				Config: testAccAWSEmrClusterConfig(r),
				Check: resource.ComposeTestCheckFunc(
					testAccCheckAWSEmrClusterExists("aws_emr_cluster.tf-test-cluster", &cluster),
					resource.TestCheckResourceAttr(
						"aws_emr_cluster.tf-test-cluster", "visible_to_all_users", "true"),
				),
			},
			{
				ResourceName:      "aws_emr_cluster.tf-test-cluster",
				ImportState:       true,
				ImportStateVerify: true,
				ImportStateVerifyIgnore: []string{
					"configurations",
					"kerberos_attributes.0.kdc_admin_password",
					"keep_job_flow_alive_when_no_steps",
				},
			},
			{
				Config: testAccAWSEmrClusterConfigVisibleToAllUsersUpdated(r),
				Check: resource.ComposeTestCheckFunc(
					testAccCheckAWSEmrClusterExists("aws_emr_cluster.tf-test-cluster", &cluster),
					resource.TestCheckResourceAttr(
						"aws_emr_cluster.tf-test-cluster", "visible_to_all_users", "false"),
				),
			},
			{
				ResourceName:            "aws_emr_cluster.tf-test-cluster",
				ImportState:             true,
				ImportStateVerify:       true,
				ImportStateVerifyIgnore: []string{"configurations", "keep_job_flow_alive_when_no_steps"},
			},
		},
	})
}

func TestAccAWSEMRCluster_s3Logging(t *testing.T) {
	var cluster emr.Cluster
	r := acctest.RandInt()
	bucketName := fmt.Sprintf("s3n://tf-acc-test-%d/", r)

	resource.ParallelTest(t, resource.TestCase{
		PreCheck:     func() { testAccPreCheck(t) },
		Providers:    testAccProviders,
		CheckDestroy: testAccCheckAWSEmrDestroy,
		Steps: []resource.TestStep{
			{
				Config: testAccAWSEmrClusterConfigS3Logging(r),
				Check: resource.ComposeTestCheckFunc(
					testAccCheckAWSEmrClusterExists("aws_emr_cluster.tf-test-cluster", &cluster),
					resource.TestCheckResourceAttr("aws_emr_cluster.tf-test-cluster", "log_uri", bucketName),
				),
			},
			{
				ResourceName:            "aws_emr_cluster.tf-test-cluster",
				ImportState:             true,
				ImportStateVerify:       true,
				ImportStateVerifyIgnore: []string{"configurations", "keep_job_flow_alive_when_no_steps"},
			},
		},
	})
}

func TestAccAWSEMRCluster_tags(t *testing.T) {
	var cluster emr.Cluster
	r := acctest.RandInt()
	resource.ParallelTest(t, resource.TestCase{
		PreCheck:     func() { testAccPreCheck(t) },
		Providers:    testAccProviders,
		CheckDestroy: testAccCheckAWSEmrDestroy,
		Steps: []resource.TestStep{
			{
				Config: testAccAWSEmrClusterConfig(r),
				Check: resource.ComposeTestCheckFunc(
					testAccCheckAWSEmrClusterExists("aws_emr_cluster.tf-test-cluster", &cluster),
					resource.TestCheckResourceAttr("aws_emr_cluster.tf-test-cluster", "tags.%", "4"),
					resource.TestCheckResourceAttr(
						"aws_emr_cluster.tf-test-cluster", "tags.role", "rolename"),
					resource.TestCheckResourceAttr(
						"aws_emr_cluster.tf-test-cluster", "tags.dns_zone", "env_zone"),
					resource.TestCheckResourceAttr(
						"aws_emr_cluster.tf-test-cluster", "tags.env", "env"),
					resource.TestCheckResourceAttr(
						"aws_emr_cluster.tf-test-cluster", "tags.name", "name-env")),
			},
			{
				Config: testAccAWSEmrClusterConfigUpdatedTags(r),
				Check: resource.ComposeTestCheckFunc(
					testAccCheckAWSEmrClusterExists("aws_emr_cluster.tf-test-cluster", &cluster),
					resource.TestCheckResourceAttr("aws_emr_cluster.tf-test-cluster", "tags.%", "3"),
					resource.TestCheckResourceAttr(
						"aws_emr_cluster.tf-test-cluster", "tags.dns_zone", "new_zone"),
					resource.TestCheckResourceAttr(
						"aws_emr_cluster.tf-test-cluster", "tags.Env", "production"),
					resource.TestCheckResourceAttr(
						"aws_emr_cluster.tf-test-cluster", "tags.name", "name-env"),
				),
			},
			{
				ResourceName:            "aws_emr_cluster.tf-test-cluster",
				ImportState:             true,
				ImportStateVerify:       true,
				ImportStateVerifyIgnore: []string{"configurations", "keep_job_flow_alive_when_no_steps"},
			},
		},
	})
}

func TestAccAWSEMRCluster_root_volume_size(t *testing.T) {
	var cluster emr.Cluster
	r := acctest.RandInt()
	resource.ParallelTest(t, resource.TestCase{
		PreCheck:     func() { testAccPreCheck(t) },
		Providers:    testAccProviders,
		CheckDestroy: testAccCheckAWSEmrDestroy,
		Steps: []resource.TestStep{
			{
				Config: testAccAWSEmrClusterConfig(r),
				Check: resource.ComposeTestCheckFunc(
					testAccCheckAWSEmrClusterExists("aws_emr_cluster.tf-test-cluster", &cluster),
					resource.TestCheckResourceAttr("aws_emr_cluster.tf-test-cluster", "ebs_root_volume_size", "21"),
				),
			},
			{
				Config: testAccAWSEmrClusterConfigUpdatedRootVolumeSize(r),
				Check: resource.ComposeTestCheckFunc(
					testAccCheckAWSEmrClusterExists("aws_emr_cluster.tf-test-cluster", &cluster),
					resource.TestCheckResourceAttr("aws_emr_cluster.tf-test-cluster", "ebs_root_volume_size", "48"),
				),
			},
			{
				ResourceName:            "aws_emr_cluster.tf-test-cluster",
				ImportState:             true,
				ImportStateVerify:       true,
				ImportStateVerifyIgnore: []string{"configurations", "keep_job_flow_alive_when_no_steps"},
			},
		},
	})
}

func TestAccAWSEMRCluster_step_concurrency_level(t *testing.T) {
	var cluster emr.Cluster
	rName := acctest.RandomWithPrefix("tf-acc-test")
	resourceName := "aws_emr_cluster.tf-test-cluster"
	resource.ParallelTest(t, resource.TestCase{
		PreCheck:     func() { testAccPreCheck(t) },
		Providers:    testAccProviders,
		CheckDestroy: testAccCheckAWSEmrDestroy,
		Steps: []resource.TestStep{
			{
				Config: testAccAWSEmrClusterConfigStepConcurrencyLevel(rName, 2),
				Check: resource.ComposeTestCheckFunc(
					testAccCheckAWSEmrClusterExists(resourceName, &cluster),
					resource.TestCheckResourceAttr(resourceName, "step_concurrency_level", "2"),
				),
			},
			{
				Config: testAccAWSEmrClusterConfigStepConcurrencyLevel(rName, 1),
				Check: resource.ComposeTestCheckFunc(
					testAccCheckAWSEmrClusterExists(resourceName, &cluster),
					resource.TestCheckResourceAttr(resourceName, "step_concurrency_level", "1"),
				),
			},
			{
				ResourceName:            resourceName,
				ImportState:             true,
				ImportStateVerify:       true,
				ImportStateVerifyIgnore: []string{"configurations", "keep_job_flow_alive_when_no_steps"},
			},
		},
	})
}

func TestAccAWSEMRCluster_custom_ami_id(t *testing.T) {
	var cluster emr.Cluster
	r := acctest.RandInt()
	resource.ParallelTest(t, resource.TestCase{
		PreCheck:     func() { testAccPreCheck(t) },
		Providers:    testAccProviders,
		CheckDestroy: testAccCheckAWSEmrDestroy,
		Steps: []resource.TestStep{
			{
				Config: testAccAWSEmrClusterConfigCustomAmiID(r),
				Check: resource.ComposeTestCheckFunc(
					testAccCheckAWSEmrClusterExists("aws_emr_cluster.tf-test-cluster", &cluster),
					resource.TestCheckResourceAttrSet("aws_emr_cluster.tf-test-cluster", "custom_ami_id"),
				),
			},
			{
				ResourceName:            "aws_emr_cluster.tf-test-cluster",
				ImportState:             true,
				ImportStateVerify:       true,
				ImportStateVerifyIgnore: []string{"configurations", "keep_job_flow_alive_when_no_steps"},
			},
		},
	})
}

func testAccCheck_bootstrap_order(cluster *emr.Cluster, argsInts, argsStrings []string) resource.TestCheckFunc {
	return func(s *terraform.State) error {

		emrconn := testAccProvider.Meta().(*AWSClient).emrconn
		req := emr.ListBootstrapActionsInput{
			ClusterId: cluster.Id,
		}

		resp, err := emrconn.ListBootstrapActions(&req)
		if err != nil {
			return fmt.Errorf("Error listing boostrap actions in test: %s", err)
		}

		// make sure we actually checked something
		var ran bool
		for _, ba := range resp.BootstrapActions {
			// assume name matches the config
			rArgs := aws.StringValueSlice(ba.Args)
			if *ba.Name == "test" {
				ran = true
				if !reflect.DeepEqual(argsInts, rArgs) {
					return fmt.Errorf("Error matching Bootstrap args:\n\texpected: %#v\n\tgot: %#v", argsInts, rArgs)
				}
			} else if *ba.Name == "runif" {
				ran = true
				if !reflect.DeepEqual(argsStrings, rArgs) {
					return fmt.Errorf("Error matching Bootstrap args:\n\texpected: %#v\n\tgot: %#v", argsStrings, rArgs)
				}
			}
		}

		if !ran {
			return fmt.Errorf("Expected to compare bootstrap actions, but no checks were ran")
		}

		return nil
	}
}

func testAccCheckAWSEmrDestroy(s *terraform.State) error {
	conn := testAccProvider.Meta().(*AWSClient).emrconn

	for _, rs := range s.RootModule().Resources {
		if rs.Type != "aws_emr_cluster" {
			continue
		}

		params := &emr.DescribeClusterInput{
			ClusterId: aws.String(rs.Primary.ID),
		}

		describe, err := conn.DescribeCluster(params)

		if err == nil {
			if describe.Cluster != nil &&
				*describe.Cluster.Status.State == "WAITING" {
				return fmt.Errorf("EMR Cluster still exists")
			}
		}

		providerErr, ok := err.(awserr.Error)
		if !ok {
			return err
		}

		log.Printf("[ERROR] %v", providerErr)
	}

	return nil
}

func testAccCheckAWSEmrClusterExists(n string, v *emr.Cluster) resource.TestCheckFunc {
	return func(s *terraform.State) error {
		rs, ok := s.RootModule().Resources[n]
		if !ok {
			return fmt.Errorf("Not found: %s", n)
		}
		if rs.Primary.ID == "" {
			return fmt.Errorf("No cluster id set")
		}
		conn := testAccProvider.Meta().(*AWSClient).emrconn
		describe, err := conn.DescribeCluster(&emr.DescribeClusterInput{
			ClusterId: aws.String(rs.Primary.ID),
		})
		if err != nil {
			return fmt.Errorf("EMR error: %v", err)
		}

		if describe.Cluster == nil || *describe.Cluster.Id != rs.Primary.ID {
			return fmt.Errorf("EMR cluster %q not found", rs.Primary.ID)
		}

		*v = *describe.Cluster

		if describe.Cluster.Status != nil {
			state := aws.StringValue(describe.Cluster.Status.State)
			if state != emr.ClusterStateRunning && state != emr.ClusterStateWaiting {
				return fmt.Errorf("EMR cluster %q is not RUNNING or WAITING, currently: %s", rs.Primary.ID, state)
			}
		}

		return nil
	}
}

func testAccCheckAWSEmrClusterDisappears(cluster *emr.Cluster) resource.TestCheckFunc {
	return func(s *terraform.State) error {
		conn := testAccProvider.Meta().(*AWSClient).emrconn
		id := aws.StringValue(cluster.Id)

		terminateJobFlowsInput := &emr.TerminateJobFlowsInput{
			JobFlowIds: []*string{cluster.Id},
		}

		_, err := conn.TerminateJobFlows(terminateJobFlowsInput)

		if err != nil {
			return err
		}

		input := &emr.ListInstancesInput{
			ClusterId: cluster.Id,
		}
		var output *emr.ListInstancesOutput
		var instanceCount int

		err = resource.Retry(20*time.Minute, func() *resource.RetryError {
			var err error
			output, err = conn.ListInstances(input)

			if err != nil {
				return resource.NonRetryableError(err)
			}

			instanceCount = countEMRRemainingInstances(output, id)

			if instanceCount != 0 {
				return resource.RetryableError(fmt.Errorf("EMR Cluster (%s) has (%d) Instances remaining", id, instanceCount))
			}

			return nil
		})

		if isResourceTimeoutError(err) {
			output, err = conn.ListInstances(input)

			if err == nil {
				instanceCount = countEMRRemainingInstances(output, id)
			}
		}

		if instanceCount != 0 {
			return fmt.Errorf("EMR Cluster (%s) has (%d) Instances remaining", id, instanceCount)
		}

		if err != nil {
			return fmt.Errorf("error waiting for EMR Cluster (%s) Instances to drain: %s", id, err)
		}

		return nil
	}
}

func testAccCheckAWSEmrClusterNotRecreated(i, j *emr.Cluster) resource.TestCheckFunc {
	return func(s *terraform.State) error {
		if aws.StringValue(i.Id) != aws.StringValue(j.Id) {
			return fmt.Errorf("EMR Cluster recreated: %s -> %s", aws.StringValue(i.Id), aws.StringValue(j.Id))
		}

		return nil
	}
}

func testAccCheckAWSEmrClusterRecreated(i, j *emr.Cluster) resource.TestCheckFunc {
	return func(s *terraform.State) error {
		if aws.StringValue(i.Id) == aws.StringValue(j.Id) {
			return fmt.Errorf("EMR Cluster not recreated: %s", aws.StringValue(i.Id))
		}

		return nil
	}
}

func testAccAWSEmrClusterConfigBaseVpc(mapPublicIpOnLaunch bool) string {
	return fmt.Sprintf(`
data "aws_availability_zones" "available" {
  # Many instance types are not available in this availability zone
  blacklisted_zone_ids = ["usw2-az4"]
  state                = "available"
}

resource "aws_vpc" "test" {
  cidr_block           = "10.0.0.0/16"
  enable_dns_hostnames = true

  tags = {
    Name = "tf-acc-test-emr-cluster"
  }
}

resource "aws_internet_gateway" "test" {
  vpc_id = "${aws_vpc.test.id}"

  tags = {
    Name = "tf-acc-test-emr-cluster"
  }
}

resource "aws_security_group" "test" {
  vpc_id = "${aws_vpc.test.id}"

  ingress {
    from_port = 0
    protocol  = "-1"
    self      = true
    to_port   = 0
  }

  egress {
    cidr_blocks = ["0.0.0.0/0"]
    from_port   = 0
    protocol    = "-1"
    to_port     = 0
  }

  tags = {
    Name = "tf-acc-test-emr-cluster"
  }

  # EMR will modify ingress rules
  lifecycle {
    ignore_changes = ["ingress"]
  }
}

resource "aws_subnet" "test" {
  availability_zone       = "${data.aws_availability_zones.available.names[0]}"
  cidr_block              = "10.0.0.0/24"
  map_public_ip_on_launch = %[1]t
  vpc_id                  = "${aws_vpc.test.id}"

  tags = {
    Name = "tf-acc-test-emr-cluster"
  }
}

resource "aws_route_table" "test" {
  vpc_id = "${aws_vpc.test.id}"

  route {
    cidr_block = "0.0.0.0/0"
    gateway_id = "${aws_internet_gateway.test.id}"
  }
}

resource "aws_route_table_association" "test" {
  route_table_id = "${aws_route_table.test.id}"
  subnet_id      = "${aws_subnet.test.id}"
}
`, mapPublicIpOnLaunch)
}

func testAccAWSEmrClusterConfig_bootstrap(r string) string {
	return testAccAWSEmrClusterConfigBaseVpc(false) + fmt.Sprintf(`
resource "aws_emr_cluster" "test" {
  name                 = "%s"
  release_label        = "emr-5.0.0"
  applications         = ["Hadoop", "Hive"]
  log_uri              = "s3n://terraform/testlog/"
  master_instance_type = "c4.large"
  core_instance_type   = "c4.large"
  core_instance_count  = 1
  service_role         = "${aws_iam_role.iam_emr_default_role.arn}"
  depends_on           = ["aws_route_table_association.test"]

  ec2_attributes {
    subnet_id                         = "${aws_subnet.test.id}"
    emr_managed_master_security_group = "${aws_security_group.test.id}"
    emr_managed_slave_security_group  = "${aws_security_group.test.id}"
    instance_profile                  = "${aws_iam_instance_profile.emr_profile.arn}"
  }

  bootstrap_action {
    path = "s3://elasticmapreduce/bootstrap-actions/run-if"
    name = "runif"
    args = ["instance.isMaster=true", "echo running on master node"]
  }

  bootstrap_action {
    path = "s3://${aws_s3_bucket_object.testobject.bucket}/${aws_s3_bucket_object.testobject.key}"
    name = "test"

    args = ["1",
      "2",
      "3",
      "4",
      "5",
      "6",
      "7",
      "8",
      "9",
      "10",
    ]
  }
}

resource "aws_iam_instance_profile" "emr_profile" {
  name = "%s_profile"
  role = "${aws_iam_role.iam_emr_profile_role.name}"
}

resource "aws_iam_role" "iam_emr_default_role" {
  name = "%s_default_role"

  assume_role_policy = <<EOT
{
  "Version": "2008-10-17",
  "Statement": [
    {
      "Sid": "",
      "Effect": "Allow",
      "Principal": {
        "Service": "elasticmapreduce.amazonaws.com"
      },
      "Action": "sts:AssumeRole"
    }
  ]
}
EOT
}

resource "aws_iam_role" "iam_emr_profile_role" {
  name = "%s_profile_role"

  assume_role_policy = <<EOT
{
  "Version": "2008-10-17",
  "Statement": [
    {
      "Sid": "",
      "Effect": "Allow",
      "Principal": {
        "Service": "ec2.amazonaws.com"
      },
      "Action": "sts:AssumeRole"
    }
  ]
}
EOT
}

resource "aws_iam_role_policy_attachment" "profile-attach" {
  role       = "${aws_iam_role.iam_emr_profile_role.id}"
  policy_arn = "${aws_iam_policy.iam_emr_profile_policy.arn}"
}

resource "aws_iam_role_policy_attachment" "service-attach" {
  role       = "${aws_iam_role.iam_emr_default_role.id}"
  policy_arn = "${aws_iam_policy.iam_emr_default_policy.arn}"
}

resource "aws_iam_policy" "iam_emr_default_policy" {
  name = "%s_emr"

  policy = <<EOT
{
    "Version": "2012-10-17",
    "Statement": [{
        "Effect": "Allow",
        "Resource": "*",
        "Action": [
            "ec2:AuthorizeSecurityGroupEgress",
            "ec2:AuthorizeSecurityGroupIngress",
            "ec2:CancelSpotInstanceRequests",
            "ec2:CreateNetworkInterface",
            "ec2:CreateSecurityGroup",
            "ec2:CreateTags",
            "ec2:DeleteNetworkInterface",
            "ec2:DeleteSecurityGroup",
            "ec2:DeleteTags",
            "ec2:DescribeAvailabilityZones",
            "ec2:DescribeAccountAttributes",
            "ec2:DescribeDhcpOptions",
            "ec2:DescribeInstanceStatus",
            "ec2:DescribeInstances",
            "ec2:DescribeKeyPairs",
            "ec2:DescribeNetworkAcls",
            "ec2:DescribeNetworkInterfaces",
            "ec2:DescribePrefixLists",
            "ec2:DescribeRouteTables",
            "ec2:DescribeSecurityGroups",
            "ec2:DescribeSpotInstanceRequests",
            "ec2:DescribeSpotPriceHistory",
            "ec2:DescribeSubnets",
            "ec2:DescribeVpcAttribute",
            "ec2:DescribeVpcEndpoints",
            "ec2:DescribeVpcEndpointServices",
            "ec2:DescribeVpcs",
            "ec2:DetachNetworkInterface",
            "ec2:ModifyImageAttribute",
            "ec2:ModifyInstanceAttribute",
            "ec2:RequestSpotInstances",
            "ec2:RevokeSecurityGroupEgress",
            "ec2:RunInstances",
            "ec2:TerminateInstances",
            "ec2:DeleteVolume",
            "ec2:DescribeVolumeStatus",
            "iam:GetRole",
            "iam:GetRolePolicy",
            "iam:ListInstanceProfiles",
            "iam:ListRolePolicies",
            "iam:PassRole",
            "s3:CreateBucket",
            "s3:Get*",
            "s3:List*",
            "sdb:BatchPutAttributes",
            "sdb:Select",
            "sqs:CreateQueue",
            "sqs:Delete*",
            "sqs:GetQueue*",
            "sqs:PurgeQueue",
            "sqs:ReceiveMessage"
        ]
    }]
}
EOT
}

resource "aws_iam_policy" "iam_emr_profile_policy" {
  name = "%s_profile"

  policy = <<EOT
{
    "Version": "2012-10-17",
    "Statement": [{
        "Effect": "Allow",
        "Resource": "*",
        "Action": [
            "cloudwatch:*",
            "dynamodb:*",
            "ec2:Describe*",
            "elasticmapreduce:Describe*",
            "elasticmapreduce:ListBootstrapActions",
            "elasticmapreduce:ListClusters",
            "elasticmapreduce:ListInstanceGroups",
            "elasticmapreduce:ListInstances",
            "elasticmapreduce:ListSteps",
            "kinesis:CreateStream",
            "kinesis:DeleteStream",
            "kinesis:DescribeStream",
            "kinesis:GetRecords",
            "kinesis:GetShardIterator",
            "kinesis:MergeShards",
            "kinesis:PutRecord",
            "kinesis:SplitShard",
            "rds:Describe*",
            "s3:*",
            "sdb:*",
            "sns:*",
            "sqs:*"
        ]
    }]
}
EOT
}

resource "aws_s3_bucket" "tester" {
  bucket = "%s"
  acl    = "public-read"
}

resource "aws_s3_bucket_object" "testobject" {
  bucket = "${aws_s3_bucket.tester.bucket}"
  key    = "testscript.sh"
  content = <<EOF
#!/bin/bash
echo $@
EOF
  acl     = "public-read"
}
`, r, r, r, r, r, r, r)
}

func testAccAWSEmrClusterConfig(r int) string {
	return testAccAWSEmrClusterConfigBaseVpc(false) + fmt.Sprintf(`
resource "aws_emr_cluster" "tf-test-cluster" {
  name          = "emr-test-%[1]d"
  release_label = "emr-4.6.0"
  applications  = ["Spark"]

  ec2_attributes {
    subnet_id                         = "${aws_subnet.test.id}"
    emr_managed_master_security_group = "${aws_security_group.test.id}"
    emr_managed_slave_security_group  = "${aws_security_group.test.id}"
    instance_profile                  = "${aws_iam_instance_profile.emr_profile.arn}"
  }

  master_instance_type = "c4.large"
  core_instance_type   = "c4.large"
  core_instance_count  = 1

  tags = {
    role     = "rolename"
    dns_zone = "env_zone"
    env      = "env"
    name     = "name-env"
  }

  keep_job_flow_alive_when_no_steps = true
  termination_protection            = false

  scale_down_behavior = "TERMINATE_AT_TASK_COMPLETION"

  bootstrap_action {
    path = "s3://elasticmapreduce/bootstrap-actions/run-if"
    name = "runif"
    args = ["instance.isMaster=true", "echo running on master node"]
  }

  configurations = "test-fixtures/emr_configurations.json"

  depends_on = ["aws_route_table_association.test"]

  service_role         = "${aws_iam_role.iam_emr_default_role.arn}"
  autoscaling_role     = "${aws_iam_role.emr-autoscaling-role.arn}"
  ebs_root_volume_size = 21
}

###

# IAM things

###

# IAM role for EMR Service
resource "aws_iam_role" "iam_emr_default_role" {
  name = "iam_emr_default_role_%[1]d"

  assume_role_policy = <<EOT
{
  "Version": "2008-10-17",
  "Statement": [
    {
      "Sid": "",
      "Effect": "Allow",
      "Principal": {
        "Service": "elasticmapreduce.amazonaws.com"
      },
      "Action": "sts:AssumeRole"
    }
  ]
}
EOT
}

resource "aws_iam_role_policy_attachment" "service-attach" {
  role       = "${aws_iam_role.iam_emr_default_role.id}"
  policy_arn = "${aws_iam_policy.iam_emr_default_policy.arn}"
}

resource "aws_iam_policy" "iam_emr_default_policy" {
  name = "iam_emr_default_policy_%[1]d"

  policy = <<EOT
{
    "Version": "2012-10-17",
    "Statement": [{
        "Effect": "Allow",
        "Resource": "*",
        "Action": [
            "ec2:AuthorizeSecurityGroupEgress",
            "ec2:AuthorizeSecurityGroupIngress",
            "ec2:CancelSpotInstanceRequests",
            "ec2:CreateNetworkInterface",
            "ec2:CreateSecurityGroup",
            "ec2:CreateTags",
            "ec2:DeleteNetworkInterface",
            "ec2:DeleteSecurityGroup",
            "ec2:DeleteTags",
            "ec2:DescribeAvailabilityZones",
            "ec2:DescribeAccountAttributes",
            "ec2:DescribeDhcpOptions",
            "ec2:DescribeInstanceStatus",
            "ec2:DescribeInstances",
            "ec2:DescribeKeyPairs",
            "ec2:DescribeNetworkAcls",
            "ec2:DescribeNetworkInterfaces",
            "ec2:DescribePrefixLists",
            "ec2:DescribeRouteTables",
            "ec2:DescribeSecurityGroups",
            "ec2:DescribeSpotInstanceRequests",
            "ec2:DescribeSpotPriceHistory",
            "ec2:DescribeSubnets",
            "ec2:DescribeVpcAttribute",
            "ec2:DescribeVpcEndpoints",
            "ec2:DescribeVpcEndpointServices",
            "ec2:DescribeVpcs",
            "ec2:DetachNetworkInterface",
            "ec2:ModifyImageAttribute",
            "ec2:ModifyInstanceAttribute",
            "ec2:RequestSpotInstances",
            "ec2:RevokeSecurityGroupEgress",
            "ec2:RunInstances",
            "ec2:TerminateInstances",
            "ec2:DeleteVolume",
            "ec2:DescribeVolumeStatus",
            "ec2:DescribeVolumes",
            "ec2:DetachVolume",
            "iam:GetRole",
            "iam:GetRolePolicy",
            "iam:ListInstanceProfiles",
            "iam:ListRolePolicies",
            "iam:PassRole",
            "s3:CreateBucket",
            "s3:Get*",
            "s3:List*",
            "sdb:BatchPutAttributes",
            "sdb:Select",
            "sqs:CreateQueue",
            "sqs:Delete*",
            "sqs:GetQueue*",
            "sqs:PurgeQueue",
            "sqs:ReceiveMessage"
        ]
    }]
}
EOT
}

# IAM Role for EC2 Instance Profile
resource "aws_iam_role" "iam_emr_profile_role" {
  name = "iam_emr_profile_role_%[1]d"

  assume_role_policy = <<EOT
{
  "Version": "2008-10-17",
  "Statement": [
    {
      "Sid": "",
      "Effect": "Allow",
      "Principal": {
        "Service": "ec2.amazonaws.com"
      },
      "Action": "sts:AssumeRole"
    }
  ]
}
EOT
}

resource "aws_iam_instance_profile" "emr_profile" {
  name = "emr_profile_%[1]d"
  role = "${aws_iam_role.iam_emr_profile_role.name}"
}

resource "aws_iam_role_policy_attachment" "profile-attach" {
  role       = "${aws_iam_role.iam_emr_profile_role.id}"
  policy_arn = "${aws_iam_policy.iam_emr_profile_policy.arn}"
}

resource "aws_iam_policy" "iam_emr_profile_policy" {
  name = "iam_emr_profile_policy_%[1]d"

  policy = <<EOT
{
    "Version": "2012-10-17",
    "Statement": [{
        "Effect": "Allow",
        "Resource": "*",
        "Action": [
            "cloudwatch:*",
            "dynamodb:*",
            "ec2:Describe*",
            "elasticmapreduce:Describe*",
            "elasticmapreduce:ListBootstrapActions",
            "elasticmapreduce:ListClusters",
            "elasticmapreduce:ListInstanceGroups",
            "elasticmapreduce:ListInstances",
            "elasticmapreduce:ListSteps",
            "kinesis:CreateStream",
            "kinesis:DeleteStream",
            "kinesis:DescribeStream",
            "kinesis:GetRecords",
            "kinesis:GetShardIterator",
            "kinesis:MergeShards",
            "kinesis:PutRecord",
            "kinesis:SplitShard",
            "rds:Describe*",
            "s3:*",
            "sdb:*",
            "sns:*",
            "sqs:*"
        ]
    }]
}
EOT
}

# IAM Role for autoscaling
resource "aws_iam_role" "emr-autoscaling-role" {
  name               = "EMR_AutoScaling_DefaultRole_%[1]d"
  assume_role_policy = "${data.aws_iam_policy_document.emr-autoscaling-role-policy.json}"
}

data "aws_iam_policy_document" "emr-autoscaling-role-policy" {
  statement {
    effect  = "Allow"
    actions = ["sts:AssumeRole"]

    principals {
      type        = "Service"
      identifiers = ["elasticmapreduce.amazonaws.com", "application-autoscaling.amazonaws.com"]
    }
  }
}

resource "aws_iam_role_policy_attachment" "emr-autoscaling-role" {
  role       = "${aws_iam_role.emr-autoscaling-role.name}"
  policy_arn = "arn:aws:iam::aws:policy/service-role/AmazonElasticMapReduceforAutoScalingRole"
}
`, r)
}

func testAccAWSEmrClusterConfigAdditionalInfo(r int) string {
	return testAccAWSEmrClusterConfigBaseVpc(false) + fmt.Sprintf(`
resource "aws_emr_cluster" "tf-test-cluster" {
  name          = "emr-test-%[1]d"
  release_label = "emr-4.6.0"
  applications  = ["Spark"]

  additional_info = <<EOF
{
	"instanceAwsClientConfiguration": {
		"proxyPort": 8099,
		"proxyHost": "myproxy.example.com"
	}
}
EOF

  ec2_attributes {
    subnet_id                         = "${aws_subnet.test.id}"
    emr_managed_master_security_group = "${aws_security_group.test.id}"
    emr_managed_slave_security_group  = "${aws_security_group.test.id}"
    instance_profile                  = "${aws_iam_instance_profile.emr_profile.arn}"
  }

  master_instance_type = "c4.large"
  core_instance_type   = "c4.large"
  core_instance_count  = 1

  tags = {
    role     = "rolename"
    dns_zone = "env_zone"
    env      = "env"
    name     = "name-env"
  }

  keep_job_flow_alive_when_no_steps = true
  termination_protection            = false

  scale_down_behavior = "TERMINATE_AT_TASK_COMPLETION"

  bootstrap_action {
    path = "s3://elasticmapreduce/bootstrap-actions/run-if"
    name = "runif"
    args = ["instance.isMaster=true", "echo running on master node"]
  }

  configurations = "test-fixtures/emr_configurations.json"

  depends_on = ["aws_route_table_association.test"]

  service_role         = "${aws_iam_role.iam_emr_default_role.arn}"
  autoscaling_role     = "${aws_iam_role.emr-autoscaling-role.arn}"
  ebs_root_volume_size = 21
}

###

# IAM things

###

# IAM role for EMR Service
resource "aws_iam_role" "iam_emr_default_role" {
  name = "iam_emr_default_role_%[1]d"

  assume_role_policy = <<EOT
{
  "Version": "2008-10-17",
  "Statement": [
    {
      "Sid": "",
      "Effect": "Allow",
      "Principal": {
        "Service": "elasticmapreduce.amazonaws.com"
      },
      "Action": "sts:AssumeRole"
    }
  ]
}
EOT
}

resource "aws_iam_role_policy_attachment" "service-attach" {
  role       = "${aws_iam_role.iam_emr_default_role.id}"
  policy_arn = "${aws_iam_policy.iam_emr_default_policy.arn}"
}

resource "aws_iam_policy" "iam_emr_default_policy" {
  name = "iam_emr_default_policy_%[1]d"

  policy = <<EOT
{
    "Version": "2012-10-17",
    "Statement": [{
        "Effect": "Allow",
        "Resource": "*",
        "Action": [
            "ec2:AuthorizeSecurityGroupEgress",
            "ec2:AuthorizeSecurityGroupIngress",
            "ec2:CancelSpotInstanceRequests",
            "ec2:CreateNetworkInterface",
            "ec2:CreateSecurityGroup",
            "ec2:CreateTags",
            "ec2:DeleteNetworkInterface",
            "ec2:DeleteSecurityGroup",
            "ec2:DeleteTags",
            "ec2:DescribeAvailabilityZones",
            "ec2:DescribeAccountAttributes",
            "ec2:DescribeDhcpOptions",
            "ec2:DescribeInstanceStatus",
            "ec2:DescribeInstances",
            "ec2:DescribeKeyPairs",
            "ec2:DescribeNetworkAcls",
            "ec2:DescribeNetworkInterfaces",
            "ec2:DescribePrefixLists",
            "ec2:DescribeRouteTables",
            "ec2:DescribeSecurityGroups",
            "ec2:DescribeSpotInstanceRequests",
            "ec2:DescribeSpotPriceHistory",
            "ec2:DescribeSubnets",
            "ec2:DescribeVpcAttribute",
            "ec2:DescribeVpcEndpoints",
            "ec2:DescribeVpcEndpointServices",
            "ec2:DescribeVpcs",
            "ec2:DetachNetworkInterface",
            "ec2:ModifyImageAttribute",
            "ec2:ModifyInstanceAttribute",
            "ec2:RequestSpotInstances",
            "ec2:RevokeSecurityGroupEgress",
            "ec2:RunInstances",
            "ec2:TerminateInstances",
            "ec2:DeleteVolume",
            "ec2:DescribeVolumeStatus",
            "ec2:DescribeVolumes",
            "ec2:DetachVolume",
            "iam:GetRole",
            "iam:GetRolePolicy",
            "iam:ListInstanceProfiles",
            "iam:ListRolePolicies",
            "iam:PassRole",
            "s3:CreateBucket",
            "s3:Get*",
            "s3:List*",
            "sdb:BatchPutAttributes",
            "sdb:Select",
            "sqs:CreateQueue",
            "sqs:Delete*",
            "sqs:GetQueue*",
            "sqs:PurgeQueue",
            "sqs:ReceiveMessage"
        ]
    }]
}
EOT
}

# IAM Role for EC2 Instance Profile
resource "aws_iam_role" "iam_emr_profile_role" {
  name = "iam_emr_profile_role_%[1]d"

  assume_role_policy = <<EOT
{
  "Version": "2008-10-17",
  "Statement": [
    {
      "Sid": "",
      "Effect": "Allow",
      "Principal": {
        "Service": "ec2.amazonaws.com"
      },
      "Action": "sts:AssumeRole"
    }
  ]
}
EOT
}

resource "aws_iam_instance_profile" "emr_profile" {
  name = "emr_profile_%[1]d"
  role = "${aws_iam_role.iam_emr_profile_role.name}"
}

resource "aws_iam_role_policy_attachment" "profile-attach" {
  role       = "${aws_iam_role.iam_emr_profile_role.id}"
  policy_arn = "${aws_iam_policy.iam_emr_profile_policy.arn}"
}

resource "aws_iam_policy" "iam_emr_profile_policy" {
  name = "iam_emr_profile_policy_%[1]d"

  policy = <<EOT
{
    "Version": "2012-10-17",
    "Statement": [{
        "Effect": "Allow",
        "Resource": "*",
        "Action": [
            "cloudwatch:*",
            "dynamodb:*",
            "ec2:Describe*",
            "elasticmapreduce:Describe*",
            "elasticmapreduce:ListBootstrapActions",
            "elasticmapreduce:ListClusters",
            "elasticmapreduce:ListInstanceGroups",
            "elasticmapreduce:ListInstances",
            "elasticmapreduce:ListSteps",
            "kinesis:CreateStream",
            "kinesis:DeleteStream",
            "kinesis:DescribeStream",
            "kinesis:GetRecords",
            "kinesis:GetShardIterator",
            "kinesis:MergeShards",
            "kinesis:PutRecord",
            "kinesis:SplitShard",
            "rds:Describe*",
            "s3:*",
            "sdb:*",
            "sns:*",
            "sqs:*"
        ]
    }]
}
EOT
}

# IAM Role for autoscaling
resource "aws_iam_role" "emr-autoscaling-role" {
  name               = "EMR_AutoScaling_DefaultRole_%[1]d"
  assume_role_policy = "${data.aws_iam_policy_document.emr-autoscaling-role-policy.json}"
}

data "aws_iam_policy_document" "emr-autoscaling-role-policy" {
  statement {
    effect  = "Allow"
    actions = ["sts:AssumeRole"]

    principals {
      type        = "Service"
      identifiers = ["elasticmapreduce.amazonaws.com", "application-autoscaling.amazonaws.com"]
    }
  }
}

resource "aws_iam_role_policy_attachment" "emr-autoscaling-role" {
  role       = "${aws_iam_role.emr-autoscaling-role.name}"
  policy_arn = "arn:aws:iam::aws:policy/service-role/AmazonElasticMapReduceforAutoScalingRole"
}
`, r)
}

func testAccAWSEmrClusterConfigConfigurationsJson(r int) string {
	return testAccAWSEmrClusterConfigBaseVpc(false) + fmt.Sprintf(`
resource "aws_emr_cluster" "tf-test-cluster" {
  name          = "emr-test-%[1]d"
  release_label = "emr-4.6.0"
  applications  = ["Hadoop", "Spark"]

  ec2_attributes {
    subnet_id                         = "${aws_subnet.test.id}"
    emr_managed_master_security_group = "${aws_security_group.test.id}"
    emr_managed_slave_security_group  = "${aws_security_group.test.id}"
    instance_profile                  = "${aws_iam_instance_profile.emr_profile.arn}"
  }

  master_instance_type = "c4.large"
  core_instance_type   = "c4.large"
  core_instance_count  = 1

  keep_job_flow_alive_when_no_steps = true
  termination_protection            = false

  bootstrap_action {
    path = "s3://elasticmapreduce/bootstrap-actions/run-if"
    name = "runif"
    args = ["instance.isMaster=true", "echo running on master node"]
  }

  configurations_json = <<EOF
 [
    {
      "Classification": "hadoop-env",
      "Configurations": [
        {
          "Classification": "export",
          "Properties": {
            "JAVA_HOME": "/usr/lib/jvm/java-1.8.0"
          }
        }
      ],
      "Properties": {}
    },
    {
      "Classification": "spark-env",
      "Configurations": [
        {
          "Classification": "export",
          "Properties": {
            "JAVA_HOME": "/usr/lib/jvm/java-1.8.0"
          }
        }
      ],
      "Properties": {}
    }
 ]
EOF

  depends_on = ["aws_route_table_association.test"]

  service_role         = "${aws_iam_role.iam_emr_default_role.arn}"
  ebs_root_volume_size = 21
}

###

# IAM things

###

# IAM role for EMR Service
resource "aws_iam_role" "iam_emr_default_role" {
  name = "iam_emr_default_role_%[1]d"

  assume_role_policy = <<EOT
{
  "Version": "2008-10-17",
  "Statement": [
    {
      "Sid": "",
      "Effect": "Allow",
      "Principal": {
        "Service": "elasticmapreduce.amazonaws.com"
      },
      "Action": "sts:AssumeRole"
    }
  ]
}
EOT
}

resource "aws_iam_role_policy_attachment" "service-attach" {
  role       = "${aws_iam_role.iam_emr_default_role.id}"
  policy_arn = "${aws_iam_policy.iam_emr_default_policy.arn}"
}

resource "aws_iam_policy" "iam_emr_default_policy" {
  name = "iam_emr_default_policy_%[1]d"

  policy = <<EOT
{
    "Version": "2012-10-17",
    "Statement": [{
        "Effect": "Allow",
        "Resource": "*",
        "Action": [
            "ec2:AuthorizeSecurityGroupEgress",
            "ec2:AuthorizeSecurityGroupIngress",
            "ec2:CancelSpotInstanceRequests",
            "ec2:CreateNetworkInterface",
            "ec2:CreateSecurityGroup",
            "ec2:CreateTags",
            "ec2:DeleteNetworkInterface",
            "ec2:DeleteSecurityGroup",
            "ec2:DeleteTags",
            "ec2:DescribeAvailabilityZones",
            "ec2:DescribeAccountAttributes",
            "ec2:DescribeDhcpOptions",
            "ec2:DescribeInstanceStatus",
            "ec2:DescribeInstances",
            "ec2:DescribeKeyPairs",
            "ec2:DescribeNetworkAcls",
            "ec2:DescribeNetworkInterfaces",
            "ec2:DescribePrefixLists",
            "ec2:DescribeRouteTables",
            "ec2:DescribeSecurityGroups",
            "ec2:DescribeSpotInstanceRequests",
            "ec2:DescribeSpotPriceHistory",
            "ec2:DescribeSubnets",
            "ec2:DescribeVpcAttribute",
            "ec2:DescribeVpcEndpoints",
            "ec2:DescribeVpcEndpointServices",
            "ec2:DescribeVpcs",
            "ec2:DetachNetworkInterface",
            "ec2:ModifyImageAttribute",
            "ec2:ModifyInstanceAttribute",
            "ec2:RequestSpotInstances",
            "ec2:RevokeSecurityGroupEgress",
            "ec2:RunInstances",
            "ec2:TerminateInstances",
            "ec2:DeleteVolume",
            "ec2:DescribeVolumeStatus",
            "ec2:DescribeVolumes",
            "ec2:DetachVolume",
            "iam:GetRole",
            "iam:GetRolePolicy",
            "iam:ListInstanceProfiles",
            "iam:ListRolePolicies",
            "iam:PassRole",
            "s3:CreateBucket",
            "s3:Get*",
            "s3:List*",
            "sdb:BatchPutAttributes",
            "sdb:Select",
            "sqs:CreateQueue",
            "sqs:Delete*",
            "sqs:GetQueue*",
            "sqs:PurgeQueue",
            "sqs:ReceiveMessage"
        ]
    }]
}
EOT
}

# IAM Role for EC2 Instance Profile
resource "aws_iam_role" "iam_emr_profile_role" {
  name = "iam_emr_profile_role_%[1]d"

  assume_role_policy = <<EOT
{
  "Version": "2008-10-17",
  "Statement": [
    {
      "Sid": "",
      "Effect": "Allow",
      "Principal": {
        "Service": "ec2.amazonaws.com"
      },
      "Action": "sts:AssumeRole"
    }
  ]
}
EOT
}

resource "aws_iam_instance_profile" "emr_profile" {
  name = "emr_profile_%[1]d"
  role = "${aws_iam_role.iam_emr_profile_role.name}"
}

resource "aws_iam_role_policy_attachment" "profile-attach" {
  role       = "${aws_iam_role.iam_emr_profile_role.id}"
  policy_arn = "${aws_iam_policy.iam_emr_profile_policy.arn}"
}

resource "aws_iam_policy" "iam_emr_profile_policy" {
  name = "iam_emr_profile_policy_%[1]d"

  policy = <<EOT
{
    "Version": "2012-10-17",
    "Statement": [{
        "Effect": "Allow",
        "Resource": "*",
        "Action": [
            "cloudwatch:*",
            "dynamodb:*",
            "ec2:Describe*",
            "elasticmapreduce:Describe*",
            "elasticmapreduce:ListBootstrapActions",
            "elasticmapreduce:ListClusters",
            "elasticmapreduce:ListInstanceGroups",
            "elasticmapreduce:ListInstances",
            "elasticmapreduce:ListSteps",
            "kinesis:CreateStream",
            "kinesis:DeleteStream",
            "kinesis:DescribeStream",
            "kinesis:GetRecords",
            "kinesis:GetShardIterator",
            "kinesis:MergeShards",
            "kinesis:PutRecord",
            "kinesis:SplitShard",
            "rds:Describe*",
            "s3:*",
            "sdb:*",
            "sns:*",
            "sqs:*"
        ]
    }]
}
EOT
}
`, r)
}

func testAccAWSEmrClusterConfig_Kerberos_ClusterDedicatedKdc(r int, password string) string {
	return testAccAWSEmrClusterConfigBaseVpc(false) + fmt.Sprintf(`
resource "aws_emr_security_configuration" "foo" {
  configuration = <<EOF
{
  "AuthenticationConfiguration": {
    "KerberosConfiguration": {
      "Provider": "ClusterDedicatedKdc",
      "ClusterDedicatedKdcConfiguration": {
        "TicketLifetimeInHours": 24
      }
    }
  }
}
EOF
}

resource "aws_emr_cluster" "tf-test-cluster" {
  applications                      = ["Spark"]
  core_instance_count               = 1
  core_instance_type                = "c4.large"
  keep_job_flow_alive_when_no_steps = true
  master_instance_type              = "c4.large"
  name                              = "emr-test-%[1]d"
  release_label                     = "emr-5.12.0"
  security_configuration            = "${aws_emr_security_configuration.foo.name}"
  service_role                      = "EMR_DefaultRole"
  termination_protection            = false

  ec2_attributes {
    emr_managed_master_security_group = "${aws_security_group.test.id}"
    emr_managed_slave_security_group  = "${aws_security_group.test.id}"
    instance_profile                  = "EMR_EC2_DefaultRole"
    subnet_id                         = "${aws_subnet.test.id}"
  }

  kerberos_attributes {
    kdc_admin_password = "%[2]s"
    realm              = "EC2.INTERNAL"
  }

  depends_on = ["aws_route_table_association.test"]
}
`, r, password)
}

func testAccAWSEmrClusterConfig_SecurityConfiguration(rInt int) string {
	return testAccAWSEmrClusterConfigBaseVpc(false) + fmt.Sprintf(`
resource "aws_emr_cluster" "tf-test-cluster" {
  name          = "emr-test-%[1]d"
  release_label = "emr-5.5.0"
  applications  = ["Spark"]

  ec2_attributes {
    subnet_id                         = "${aws_subnet.test.id}"
    emr_managed_master_security_group = "${aws_security_group.test.id}"
    emr_managed_slave_security_group  = "${aws_security_group.test.id}"
    instance_profile                  = "${aws_iam_instance_profile.emr_profile.arn}"
  }

  master_instance_type = "c4.large"
  core_instance_type   = "c4.large"
  core_instance_count  = 1

  security_configuration = "${aws_emr_security_configuration.foo.name}"

  tags = {
    role     = "rolename"
    dns_zone = "env_zone"
    env      = "env"
    name     = "name-env"
  }

  keep_job_flow_alive_when_no_steps = true
  termination_protection            = false

  bootstrap_action {
    path = "s3://elasticmapreduce/bootstrap-actions/run-if"
    name = "runif"
    args = ["instance.isMaster=true", "echo running on master node"]
  }

  configurations = "test-fixtures/emr_configurations.json"

  depends_on = ["aws_route_table_association.test"]

  service_role     = "${aws_iam_role.iam_emr_default_role.arn}"
  autoscaling_role = "${aws_iam_role.emr-autoscaling-role.arn}"
}

###

# IAM things

###

# IAM role for EMR Service
resource "aws_iam_role" "iam_emr_default_role" {
  name = "iam_emr_default_role_%[1]d"

  assume_role_policy = <<EOT
{
  "Version": "2008-10-17",
  "Statement": [
    {
      "Sid": "",
      "Effect": "Allow",
      "Principal": {
        "Service": "elasticmapreduce.amazonaws.com"
      },
      "Action": "sts:AssumeRole"
    }
  ]
}
EOT
}

resource "aws_iam_role_policy_attachment" "service-attach" {
  role       = "${aws_iam_role.iam_emr_default_role.id}"
  policy_arn = "${aws_iam_policy.iam_emr_default_policy.arn}"
}

resource "aws_iam_policy" "iam_emr_default_policy" {
  name = "iam_emr_default_policy_%[1]d"

  policy = <<EOT
{
    "Version": "2012-10-17",
    "Statement": [{
        "Effect": "Allow",
        "Resource": "*",
        "Action": [
            "ec2:AuthorizeSecurityGroupEgress",
            "ec2:AuthorizeSecurityGroupIngress",
            "ec2:CancelSpotInstanceRequests",
            "ec2:CreateNetworkInterface",
            "ec2:CreateSecurityGroup",
            "ec2:CreateTags",
            "ec2:DeleteNetworkInterface",
            "ec2:DeleteSecurityGroup",
            "ec2:DeleteTags",
            "ec2:DescribeAvailabilityZones",
            "ec2:DescribeAccountAttributes",
            "ec2:DescribeDhcpOptions",
            "ec2:DescribeInstanceStatus",
            "ec2:DescribeInstances",
            "ec2:DescribeKeyPairs",
            "ec2:DescribeNetworkAcls",
            "ec2:DescribeNetworkInterfaces",
            "ec2:DescribePrefixLists",
            "ec2:DescribeRouteTables",
            "ec2:DescribeSecurityGroups",
            "ec2:DescribeSpotInstanceRequests",
            "ec2:DescribeSpotPriceHistory",
            "ec2:DescribeSubnets",
            "ec2:DescribeVpcAttribute",
            "ec2:DescribeVpcEndpoints",
            "ec2:DescribeVpcEndpointServices",
            "ec2:DescribeVpcs",
            "ec2:DetachNetworkInterface",
            "ec2:ModifyImageAttribute",
            "ec2:ModifyInstanceAttribute",
            "ec2:RequestSpotInstances",
            "ec2:RevokeSecurityGroupEgress",
            "ec2:RunInstances",
            "ec2:TerminateInstances",
            "ec2:DeleteVolume",
            "ec2:DescribeVolumeStatus",
            "ec2:DescribeVolumes",
            "ec2:DetachVolume",
            "iam:GetRole",
            "iam:GetRolePolicy",
            "iam:ListInstanceProfiles",
            "iam:ListRolePolicies",
            "iam:PassRole",
            "s3:CreateBucket",
            "s3:Get*",
            "s3:List*",
            "sdb:BatchPutAttributes",
            "sdb:Select",
            "sqs:CreateQueue",
            "sqs:Delete*",
            "sqs:GetQueue*",
            "sqs:PurgeQueue",
            "sqs:ReceiveMessage"
        ]
    }]
}
EOT
}

# IAM Role for EC2 Instance Profile
resource "aws_iam_role" "iam_emr_profile_role" {
  name = "iam_emr_profile_role_%[1]d"

  assume_role_policy = <<EOT
{
  "Version": "2008-10-17",
  "Statement": [
    {
      "Sid": "",
      "Effect": "Allow",
      "Principal": {
        "Service": "ec2.amazonaws.com"
      },
      "Action": "sts:AssumeRole"
    }
  ]
}
EOT
}

resource "aws_iam_instance_profile" "emr_profile" {
  name = "emr_profile_%[1]d"
  role = "${aws_iam_role.iam_emr_profile_role.name}"
}

resource "aws_iam_role_policy_attachment" "profile-attach" {
  role       = "${aws_iam_role.iam_emr_profile_role.id}"
  policy_arn = "${aws_iam_policy.iam_emr_profile_policy.arn}"
}

resource "aws_iam_policy" "iam_emr_profile_policy" {
  name = "iam_emr_profile_policy_%[1]d"

  policy = <<EOT
{
    "Version": "2012-10-17",
    "Statement": [{
        "Effect": "Allow",
        "Resource": "*",
        "Action": [
            "cloudwatch:*",
            "dynamodb:*",
            "ec2:Describe*",
            "elasticmapreduce:Describe*",
            "elasticmapreduce:ListBootstrapActions",
            "elasticmapreduce:ListClusters",
            "elasticmapreduce:ListInstanceGroups",
            "elasticmapreduce:ListInstances",
            "elasticmapreduce:ListSteps",
            "kinesis:CreateStream",
            "kinesis:DeleteStream",
            "kinesis:DescribeStream",
            "kinesis:GetRecords",
            "kinesis:GetShardIterator",
            "kinesis:MergeShards",
            "kinesis:PutRecord",
            "kinesis:SplitShard",
            "rds:Describe*",
            "s3:*",
            "sdb:*",
            "sns:*",
            "sqs:*"
        ]
    }]
}
EOT
}

# IAM Role for autoscaling
resource "aws_iam_role" "emr-autoscaling-role" {
  name               = "EMR_AutoScaling_DefaultRole_%[1]d"
  assume_role_policy = "${data.aws_iam_policy_document.emr-autoscaling-role-policy.json}"
}

data "aws_iam_policy_document" "emr-autoscaling-role-policy" {
  statement {
    effect  = "Allow"
    actions = ["sts:AssumeRole"]

    principals {
      type        = "Service"
      identifiers = ["elasticmapreduce.amazonaws.com", "application-autoscaling.amazonaws.com"]
    }
  }
}

resource "aws_iam_role_policy_attachment" "emr-autoscaling-role" {
  role       = "${aws_iam_role.emr-autoscaling-role.name}"
  policy_arn = "arn:aws:iam::aws:policy/service-role/AmazonElasticMapReduceforAutoScalingRole"
}

resource "aws_emr_security_configuration" "foo" {
  configuration = <<EOF
{
  "EncryptionConfiguration": {
    "AtRestEncryptionConfiguration": {
      "S3EncryptionConfiguration": {
        "EncryptionMode": "SSE-S3"
      },
      "LocalDiskEncryptionConfiguration": {
        "EncryptionKeyProviderType": "AwsKms",
        "AwsKmsKey": "${aws_kms_key.foo.arn}"
      }
    },
    "EnableInTransitEncryption": false,
    "EnableAtRestEncryption": true
  }
}
EOF
}

resource "aws_kms_key" "foo" {
  description             = "Terraform acc test %[1]d"
  deletion_window_in_days = 7

  policy = <<POLICY
{
  "Version": "2012-10-17",
  "Id": "kms-tf-1",
  "Statement": [
    {
      "Sid": "Enable IAM User Permissions",
      "Effect": "Allow",
      "Principal": {
        "AWS": "*"
      },
      "Action": "kms:*",
      "Resource": "*"
    }
  ]
}
POLICY
}
`, rInt)
}

const testAccAWSEmrClusterConfig_Step_DebugLoggingStep = `
  # Example from: https://docs.aws.amazon.com/emr/latest/ManagementGuide/emr-plan-debugging.html
  step {
    action_on_failure = "TERMINATE_CLUSTER"
    name              = "Setup Hadoop Debugging"

    hadoop_jar_step {
      jar  = "command-runner.jar"
      args = ["state-pusher-script"]
    }
  }
`

const testAccAWSEmrClusterConfig_Step_SparkStep = `
  # Example from: https://docs.aws.amazon.com/emr/latest/ReleaseGuide/emr-spark-submit-step.html
  step {
    action_on_failure = "CONTINUE"
    name              = "Spark Step"

    hadoop_jar_step {
      jar  = "command-runner.jar"
      args = ["spark-example", "SparkPi", "10"]
    }
  }
`

func testAccAWSEmrClusterConfig_Step_Multiple(rInt int) string {
	stepConfig := testAccAWSEmrClusterConfig_Step_DebugLoggingStep + testAccAWSEmrClusterConfig_Step_SparkStep
	return testAccAWSEmrClusterConfig_Step(rInt, stepConfig)
}

func testAccAWSEmrClusterConfig_Step_NoBlocks(rInt int) string {
	return testAccAWSEmrClusterConfig_Step(rInt, "")
}

func testAccAWSEmrClusterConfig_Step_Single(rInt int) string {
	return testAccAWSEmrClusterConfig_Step(rInt, testAccAWSEmrClusterConfig_Step_DebugLoggingStep)
}

func testAccAWSEmrClusterConfig_Step_Zeroed(rInt int) string {
	return testAccAWSEmrClusterConfig_Step(rInt, "step = []")
}

func testAccAWSEmrClusterConfig_Step(rInt int, stepConfig string) string {
	return testAccAWSEmrClusterConfigBaseVpc(false) + fmt.Sprintf(`
resource "aws_emr_cluster" "tf-test-cluster" {
  applications                      = ["Spark"]
  core_instance_count               = 1
  core_instance_type                = "c4.large"
  keep_job_flow_alive_when_no_steps = true
  log_uri                           = "s3://${aws_s3_bucket.test.bucket}/"
  master_instance_type              = "c4.large"
  name                              = "emr-test-%[1]d"
  release_label                     = "emr-5.12.0"
  service_role                      = "EMR_DefaultRole"
  termination_protection            = false

  ec2_attributes {
    emr_managed_master_security_group = "${aws_security_group.test.id}"
    emr_managed_slave_security_group  = "${aws_security_group.test.id}"
    instance_profile                  = "EMR_EC2_DefaultRole"
    subnet_id                         = "${aws_subnet.test.id}"
  }

  %[2]s

  depends_on = ["aws_route_table_association.test"]
}

resource "aws_s3_bucket" "test" {
  bucket        = "tf-acc-test-%[1]d"
  force_destroy = true
}
`, rInt, stepConfig)
}

func testAccAWSEmrClusterConfigCoreInstanceGroupAutoscalingPolicy(rName, autoscalingPolicy string) string {
	return testAccAWSEmrClusterConfigBaseVpc(false) + fmt.Sprintf(`
data "aws_iam_policy_document" "test" {
  statement {
    actions = ["sts:AssumeRole"]
    effect  = "Allow"

    principals {
      identifiers = [
        "application-autoscaling.amazonaws.com",
        "elasticmapreduce.amazonaws.com",
      ]
      type        = "Service"
    }
  }
}

data "aws_partition" "current" {}

resource "aws_iam_role" "test" {
  name               = %[1]q
  assume_role_policy = "${data.aws_iam_policy_document.test.json}"
}

resource "aws_iam_role_policy_attachment" "test" {
  role       = "${aws_iam_role.test.name}"
  policy_arn = "arn:${data.aws_partition.current.partition}:iam::aws:policy/service-role/AmazonElasticMapReduceforAutoScalingRole"
}

resource "aws_emr_cluster" "test" {
  applications                      = ["Spark"]
  autoscaling_role                  = "${aws_iam_role.test.arn}"
  keep_job_flow_alive_when_no_steps = true
  name                              = %[1]q
  release_label                     = "emr-5.12.0"
  service_role                      = "EMR_DefaultRole"

  ec2_attributes {
    emr_managed_master_security_group = "${aws_security_group.test.id}"
    emr_managed_slave_security_group  = "${aws_security_group.test.id}"
    instance_profile                  = "EMR_EC2_DefaultRole"
    subnet_id                         = "${aws_subnet.test.id}"
  }

  master_instance_group {
    instance_type = "m4.large"
  }

  core_instance_group {
    autoscaling_policy = <<POLICY%[2]sPOLICY
    instance_type      = "m4.large"
  }

  depends_on = ["aws_iam_role_policy_attachment.test", "aws_route_table_association.test"]
}
`, rName, autoscalingPolicy)
}

func testAccAWSEmrClusterConfigCoreInstanceGroupAutoscalingPolicyRemoved(rName string) string {
	return testAccAWSEmrClusterConfigBaseVpc(false) + fmt.Sprintf(`
data "aws_iam_policy_document" "test" {
  statement {
    actions = ["sts:AssumeRole"]
    effect  = "Allow"

    principals {
      identifiers = [
        "application-autoscaling.amazonaws.com",
        "elasticmapreduce.amazonaws.com",
      ]
      type        = "Service"
    }
  }
}

data "aws_partition" "current" {}

resource "aws_iam_role" "test" {
  name               = %[1]q
  assume_role_policy = "${data.aws_iam_policy_document.test.json}"
}

resource "aws_iam_role_policy_attachment" "test" {
  role       = "${aws_iam_role.test.name}"
  policy_arn = "arn:${data.aws_partition.current.partition}:iam::aws:policy/service-role/AmazonElasticMapReduceforAutoScalingRole"
}

resource "aws_emr_cluster" "test" {
  applications                      = ["Spark"]
  autoscaling_role                  = "${aws_iam_role.test.arn}"
  keep_job_flow_alive_when_no_steps = true
  name                              = %[1]q
  release_label                     = "emr-5.12.0"
  service_role                      = "EMR_DefaultRole"

  ec2_attributes {
    emr_managed_master_security_group = "${aws_security_group.test.id}"
    emr_managed_slave_security_group  = "${aws_security_group.test.id}"
    instance_profile                  = "EMR_EC2_DefaultRole"
    subnet_id                         = "${aws_subnet.test.id}"
  }

  master_instance_group {
    instance_type = "m4.large"
  }

  core_instance_group {
    instance_type = "m4.large"
  }

  depends_on = ["aws_iam_role_policy_attachment.test", "aws_route_table_association.test"]
}
`, rName)
}

func testAccAWSEmrClusterConfigCoreInstanceGroupBidPrice(rName, bidPrice string) string {
	return testAccAWSEmrClusterConfigBaseVpc(false) + fmt.Sprintf(`
resource "aws_emr_cluster" "test" {
  applications                      = ["Spark"]
  keep_job_flow_alive_when_no_steps = true
  name                              = %[1]q
  release_label                     = "emr-5.12.0"
  service_role                      = "EMR_DefaultRole"

  ec2_attributes {
    emr_managed_master_security_group = "${aws_security_group.test.id}"
    emr_managed_slave_security_group  = "${aws_security_group.test.id}"
    instance_profile                  = "EMR_EC2_DefaultRole"
    subnet_id                         = "${aws_subnet.test.id}"
  }

  master_instance_group {
    instance_type = "m4.large"
  }

  core_instance_group {
    bid_price     = %[2]q
    instance_type = "m4.large"
  }

  depends_on = ["aws_route_table_association.test"]
}
`, rName, bidPrice)
}

func testAccAWSEmrClusterConfigCoreInstanceGroupInstanceCount(rName string, instanceCount int) string {
	return testAccAWSEmrClusterConfigBaseVpc(false) + fmt.Sprintf(`
resource "aws_emr_cluster" "test" {
  applications                      = ["Spark"]
  keep_job_flow_alive_when_no_steps = true
  name                              = %[1]q
  release_label                     = "emr-5.12.0"
  service_role                      = "EMR_DefaultRole"

  ec2_attributes {
    emr_managed_master_security_group = "${aws_security_group.test.id}"
    emr_managed_slave_security_group  = "${aws_security_group.test.id}"
    instance_profile                  = "EMR_EC2_DefaultRole"
    subnet_id                         = "${aws_subnet.test.id}"
  }

  master_instance_group {
    instance_type = "m4.large"
  }

  core_instance_group {
    instance_count = %[2]d
    instance_type  = "m4.large"
  }

  depends_on = ["aws_route_table_association.test"]
}
`, rName, instanceCount)
}

func testAccAWSEmrClusterConfigCoreInstanceGroupInstanceType(rName, instanceType string) string {
	return testAccAWSEmrClusterConfigBaseVpc(false) + fmt.Sprintf(`
resource "aws_emr_cluster" "test" {
  applications                      = ["Spark"]
  keep_job_flow_alive_when_no_steps = true
  name                              = %[1]q
  release_label                     = "emr-5.12.0"
  service_role                      = "EMR_DefaultRole"

  ec2_attributes {
    emr_managed_master_security_group = "${aws_security_group.test.id}"
    emr_managed_slave_security_group  = "${aws_security_group.test.id}"
    instance_profile                  = "EMR_EC2_DefaultRole"
    subnet_id                         = "${aws_subnet.test.id}"
  }

  master_instance_group {
    instance_type = "m4.large"
  }

  core_instance_group {
    instance_type = %[2]q
  }

  depends_on = ["aws_route_table_association.test"]
}
`, rName, instanceType)
}

func testAccAWSEmrClusterConfigCoreInstanceGroupName(rName, instanceGroupName string) string {
	return testAccAWSEmrClusterConfigBaseVpc(false) + fmt.Sprintf(`
resource "aws_emr_cluster" "test" {
  applications                      = ["Spark"]
  keep_job_flow_alive_when_no_steps = true
  name                              = %[1]q
  release_label                     = "emr-5.12.0"
  service_role                      = "EMR_DefaultRole"

  ec2_attributes {
    emr_managed_master_security_group = "${aws_security_group.test.id}"
    emr_managed_slave_security_group  = "${aws_security_group.test.id}"
    instance_profile                  = "EMR_EC2_DefaultRole"
    subnet_id                         = "${aws_subnet.test.id}"
  }

  master_instance_group {
    instance_type = "m4.large"
  }

  core_instance_group {
    instance_type = "m4.large"
    name          = %[2]q
  }

  depends_on = ["aws_route_table_association.test"]
}
`, rName, instanceGroupName)
}

func testAccAWSEmrClusterConfigCoreInstanceType(rName, coreInstanceType string) string {
	return testAccAWSEmrClusterConfigBaseVpc(false) + fmt.Sprintf(`
resource "aws_emr_cluster" "test" {
  applications                      = ["Spark"]
  keep_job_flow_alive_when_no_steps = true
  core_instance_count               = 1
  core_instance_type                = %[2]q
  name                              = %[1]q
  release_label                     = "emr-5.12.0"
  service_role                      = "EMR_DefaultRole"

  ec2_attributes {
    emr_managed_master_security_group = "${aws_security_group.test.id}"
    emr_managed_slave_security_group  = "${aws_security_group.test.id}"
    instance_profile                  = "EMR_EC2_DefaultRole"
    subnet_id                         = "${aws_subnet.test.id}"
  }

  master_instance_group {
    instance_type = "m4.large"
  }

  depends_on = ["aws_route_table_association.test"]
}
`, rName, coreInstanceType)
}

func testAccAWSEmrClusterConfigInstanceGroupCoreInstanceType(rName, coreInstanceType string) string {
	return testAccAWSEmrClusterConfigBaseVpc(false) + fmt.Sprintf(`
resource "aws_emr_cluster" "test" {
  applications                      = ["Spark"]
  keep_job_flow_alive_when_no_steps = true
  name                              = %[1]q
  release_label                     = "emr-5.12.0"
  service_role                      = "EMR_DefaultRole"

  ec2_attributes {
    emr_managed_master_security_group = "${aws_security_group.test.id}"
    emr_managed_slave_security_group  = "${aws_security_group.test.id}"
    instance_profile                  = "EMR_EC2_DefaultRole"
    subnet_id                         = "${aws_subnet.test.id}"
  }

  instance_group {
    instance_count = 1
    instance_role  = "MASTER"
    instance_type  = "m4.large"
  }

  instance_group {
    instance_count = 1
    instance_role  = "CORE"
    instance_type  = %[2]q
  }

  depends_on = ["aws_route_table_association.test"]
}
`, rName, coreInstanceType)
}

func testAccAWSEmrClusterConfigInstanceGroupMasterInstanceType(rName, masterInstanceType string) string {
	return testAccAWSEmrClusterConfigBaseVpc(false) + fmt.Sprintf(`
resource "aws_emr_cluster" "test" {
  applications                      = ["Spark"]
  keep_job_flow_alive_when_no_steps = true
  name                              = %[1]q
  release_label                     = "emr-5.12.0"
  service_role                      = "EMR_DefaultRole"

  ec2_attributes {
    emr_managed_master_security_group = "${aws_security_group.test.id}"
    emr_managed_slave_security_group  = "${aws_security_group.test.id}"
    instance_profile                  = "EMR_EC2_DefaultRole"
    subnet_id                         = "${aws_subnet.test.id}"
  }

  instance_group {
    instance_count = 1
    instance_role  = "MASTER"
    instance_type  = %[2]q
  }

  depends_on = ["aws_route_table_association.test"]
}
`, rName, masterInstanceType)
}

func testAccAWSEmrClusterConfigInstanceGroups(r int) string {
	return testAccAWSEmrClusterConfigBaseVpc(false) + fmt.Sprintf(`
resource "aws_emr_cluster" "tf-test-cluster" {
  name          = "emr-test-%[1]d"
  release_label = "emr-4.6.0"
  applications  = ["Spark"]

  ec2_attributes {
    subnet_id                         = "${aws_subnet.test.id}"
    emr_managed_master_security_group = "${aws_security_group.test.id}"
    emr_managed_slave_security_group  = "${aws_security_group.test.id}"
    instance_profile                  = "${aws_iam_instance_profile.emr_profile.arn}"
  }

  instance_group {
    instance_role  = "CORE"
    instance_type  = "c4.large"
    instance_count = "1"

    ebs_config {
      size                 = "40"
      type                 = "gp2"
      volumes_per_instance = 1
    }

    bid_price = "0.30"

    autoscaling_policy = <<EOT
{
  "Constraints": {
    "MinCapacity": 1,
    "MaxCapacity": 2
  },
  "Rules": [
    {
      "Name": "ScaleOutMemoryPercentage",
      "Description": "Scale out if YARNMemoryAvailablePercentage is less than 15",
      "Action": {
        "SimpleScalingPolicyConfiguration": {
          "AdjustmentType": "CHANGE_IN_CAPACITY",
          "ScalingAdjustment": 1,
          "CoolDown": 300
        }
      },
      "Trigger": {
        "CloudWatchAlarmDefinition": {
          "ComparisonOperator": "LESS_THAN",
          "EvaluationPeriods": 1,
          "MetricName": "YARNMemoryAvailablePercentage",
          "Namespace": "AWS/ElasticMapReduce",
          "Period": 300,
          "Statistic": "AVERAGE",
          "Threshold": 15.0,
          "Unit": "PERCENT"
        }
      }
    }
  ]
}
EOT
  }

  instance_group {
    instance_role  = "MASTER"
    instance_type  = "c4.large"
    instance_count = 1
  }

  tags = {
    role     = "rolename"
    dns_zone = "env_zone"
    env      = "env"
    name     = "name-env"
  }

  keep_job_flow_alive_when_no_steps = true
  termination_protection            = false

  bootstrap_action {
    path = "s3://elasticmapreduce/bootstrap-actions/run-if"
    name = "runif"
    args = ["instance.isMaster=true", "echo running on master node"]
  }

  configurations = "test-fixtures/emr_configurations.json"

  depends_on = ["aws_route_table_association.test"]

  service_role     = "${aws_iam_role.iam_emr_default_role.arn}"
  autoscaling_role = "${aws_iam_role.emr-autoscaling-role.arn}"
}

###

# IAM things

###

# IAM role for EMR Service
resource "aws_iam_role" "iam_emr_default_role" {
  name = "iam_emr_default_role_%[1]d"

  assume_role_policy = <<EOT
{
  "Version": "2008-10-17",
  "Statement": [
    {
      "Sid": "",
      "Effect": "Allow",
      "Principal": {
        "Service": "elasticmapreduce.amazonaws.com"
      },
      "Action": "sts:AssumeRole"
    }
  ]
}
EOT
}

resource "aws_iam_role_policy_attachment" "service-attach" {
  role       = "${aws_iam_role.iam_emr_default_role.id}"
  policy_arn = "${aws_iam_policy.iam_emr_default_policy.arn}"
}

resource "aws_iam_policy" "iam_emr_default_policy" {
  name = "iam_emr_default_policy_%[1]d"

  policy = <<EOT
{
    "Version": "2012-10-17",
    "Statement": [{
        "Effect": "Allow",
        "Resource": "*",
        "Action": [
            "ec2:AuthorizeSecurityGroupEgress",
            "ec2:AuthorizeSecurityGroupIngress",
            "ec2:CancelSpotInstanceRequests",
            "ec2:CreateNetworkInterface",
            "ec2:CreateSecurityGroup",
            "ec2:CreateTags",
            "ec2:DeleteNetworkInterface",
            "ec2:DeleteSecurityGroup",
            "ec2:DeleteTags",
            "ec2:DescribeAvailabilityZones",
            "ec2:DescribeAccountAttributes",
            "ec2:DescribeDhcpOptions",
            "ec2:DescribeInstanceStatus",
            "ec2:DescribeInstances",
            "ec2:DescribeKeyPairs",
            "ec2:DescribeNetworkAcls",
            "ec2:DescribeNetworkInterfaces",
            "ec2:DescribePrefixLists",
            "ec2:DescribeRouteTables",
            "ec2:DescribeSecurityGroups",
            "ec2:DescribeSpotInstanceRequests",
            "ec2:DescribeSpotPriceHistory",
            "ec2:DescribeSubnets",
            "ec2:DescribeVpcAttribute",
            "ec2:DescribeVpcEndpoints",
            "ec2:DescribeVpcEndpointServices",
            "ec2:DescribeVpcs",
            "ec2:DetachNetworkInterface",
            "ec2:ModifyImageAttribute",
            "ec2:ModifyInstanceAttribute",
            "ec2:RequestSpotInstances",
            "ec2:RevokeSecurityGroupEgress",
            "ec2:RunInstances",
            "ec2:TerminateInstances",
            "ec2:DeleteVolume",
            "ec2:DescribeVolumeStatus",
            "ec2:DescribeVolumes",
            "ec2:DetachVolume",
            "iam:GetRole",
            "iam:GetRolePolicy",
            "iam:ListInstanceProfiles",
            "iam:ListRolePolicies",
            "iam:PassRole",
            "s3:CreateBucket",
            "s3:Get*",
            "s3:List*",
            "sdb:BatchPutAttributes",
            "sdb:Select",
            "sqs:CreateQueue",
            "sqs:Delete*",
            "sqs:GetQueue*",
            "sqs:PurgeQueue",
            "sqs:ReceiveMessage"
        ]
    }]
}
EOT
}

# IAM Role for EC2 Instance Profile
resource "aws_iam_role" "iam_emr_profile_role" {
  name = "iam_emr_profile_role_%[1]d"

  assume_role_policy = <<EOT
{
  "Version": "2008-10-17",
  "Statement": [
    {
      "Sid": "",
      "Effect": "Allow",
      "Principal": {
        "Service": "ec2.amazonaws.com"
      },
      "Action": "sts:AssumeRole"
    }
  ]
}
EOT
}

resource "aws_iam_instance_profile" "emr_profile" {
  name = "emr_profile_%[1]d"
  role = "${aws_iam_role.iam_emr_profile_role.name}"
}

resource "aws_iam_role_policy_attachment" "profile-attach" {
  role       = "${aws_iam_role.iam_emr_profile_role.id}"
  policy_arn = "${aws_iam_policy.iam_emr_profile_policy.arn}"
}

resource "aws_iam_policy" "iam_emr_profile_policy" {
  name = "iam_emr_profile_policy_%[1]d"

  policy = <<EOT
{
    "Version": "2012-10-17",
    "Statement": [{
        "Effect": "Allow",
        "Resource": "*",
        "Action": [
            "cloudwatch:*",
            "dynamodb:*",
            "ec2:Describe*",
            "elasticmapreduce:Describe*",
            "elasticmapreduce:ListBootstrapActions",
            "elasticmapreduce:ListClusters",
            "elasticmapreduce:ListInstanceGroups",
            "elasticmapreduce:ListInstances",
            "elasticmapreduce:ListSteps",
            "kinesis:CreateStream",
            "kinesis:DeleteStream",
            "kinesis:DescribeStream",
            "kinesis:GetRecords",
            "kinesis:GetShardIterator",
            "kinesis:MergeShards",
            "kinesis:PutRecord",
            "kinesis:SplitShard",
            "rds:Describe*",
            "s3:*",
            "sdb:*",
            "sns:*",
            "sqs:*"
        ]
    }]
}
EOT
}

# IAM Role for autoscaling
resource "aws_iam_role" "emr-autoscaling-role" {
  name               = "EMR_AutoScaling_DefaultRole_%[1]d"
  assume_role_policy = "${data.aws_iam_policy_document.emr-autoscaling-role-policy.json}"
}

data "aws_iam_policy_document" "emr-autoscaling-role-policy" {
  statement {
    effect  = "Allow"
    actions = ["sts:AssumeRole"]

    principals {
      type        = "Service"
      identifiers = ["elasticmapreduce.amazonaws.com", "application-autoscaling.amazonaws.com"]
    }
  }
}

resource "aws_iam_role_policy_attachment" "emr-autoscaling-role" {
  role       = "${aws_iam_role.emr-autoscaling-role.name}"
  policy_arn = "arn:aws:iam::aws:policy/service-role/AmazonElasticMapReduceforAutoScalingRole"
}
`, r)
}

func testAccAWSEmrClusterConfigInstanceGroupsName(r int) string {
	return testAccAWSEmrClusterConfigBaseVpc(false) + fmt.Sprintf(`
resource "aws_emr_cluster" "tf-test-cluster" {
  name          = "emr-test-%[1]d"
  release_label = "emr-4.6.0"
  applications  = ["Spark"]

  ec2_attributes {
    subnet_id                         = "${aws_subnet.test.id}"
    emr_managed_master_security_group = "${aws_security_group.test.id}"
    emr_managed_slave_security_group  = "${aws_security_group.test.id}"
    instance_profile                  = "${aws_iam_instance_profile.emr_profile.arn}"
  }

  instance_group {
    instance_count = 1
    instance_role  = "MASTER"
    instance_type  = "m3.xlarge"
    name           = "MasterInstanceGroup"
  }

  instance_group {
    instance_count = 2
    instance_role  = "CORE"
    instance_type  = "r4.xlarge"
    name           = "CoreInstanceGroup"

    ebs_config {
      iops                 = 0
      size                 = 100
      type                 = "gp2"
      volumes_per_instance = 1
    }
  }

  instance_group {
    instance_count = 3
    instance_role  = "TASK"
    instance_type  = "r4.xlarge"
    name           = "TaskInstanceGroup"

    ebs_config {
      iops                 = 0
      size                 = 100
      type                 = "gp2"
      volumes_per_instance = 1
    }
  }

  tags = {
    role     = "rolename"
    dns_zone = "env_zone"
    env      = "env"
    name     = "name-env"
  }

  keep_job_flow_alive_when_no_steps = true
  termination_protection            = false

  bootstrap_action {
    path = "s3://elasticmapreduce/bootstrap-actions/run-if"
    name = "runif"
    args = ["instance.isMaster=true", "echo running on master node"]
  }

  configurations = "test-fixtures/emr_configurations.json"

  depends_on = ["aws_route_table_association.test"]

  service_role     = "${aws_iam_role.iam_emr_default_role.arn}"
  autoscaling_role = "${aws_iam_role.emr-autoscaling-role.arn}"
}

###

# IAM things

###

# IAM role for EMR Service
resource "aws_iam_role" "iam_emr_default_role" {
  name = "iam_emr_default_role_%[1]d"

  assume_role_policy = <<EOT
{
  "Version": "2008-10-17",
  "Statement": [
    {
      "Sid": "",
      "Effect": "Allow",
      "Principal": {
        "Service": "elasticmapreduce.amazonaws.com"
      },
      "Action": "sts:AssumeRole"
    }
  ]
}
EOT
}

resource "aws_iam_role_policy_attachment" "service-attach" {
  role       = "${aws_iam_role.iam_emr_default_role.id}"
  policy_arn = "${aws_iam_policy.iam_emr_default_policy.arn}"
}

resource "aws_iam_policy" "iam_emr_default_policy" {
  name = "iam_emr_default_policy_%[1]d"

  policy = <<EOT
{
    "Version": "2012-10-17",
    "Statement": [{
        "Effect": "Allow",
        "Resource": "*",
        "Action": [
            "ec2:AuthorizeSecurityGroupEgress",
            "ec2:AuthorizeSecurityGroupIngress",
            "ec2:CancelSpotInstanceRequests",
            "ec2:CreateNetworkInterface",
            "ec2:CreateSecurityGroup",
            "ec2:CreateTags",
            "ec2:DeleteNetworkInterface",
            "ec2:DeleteSecurityGroup",
            "ec2:DeleteTags",
            "ec2:DescribeAvailabilityZones",
            "ec2:DescribeAccountAttributes",
            "ec2:DescribeDhcpOptions",
            "ec2:DescribeInstanceStatus",
            "ec2:DescribeInstances",
            "ec2:DescribeKeyPairs",
            "ec2:DescribeNetworkAcls",
            "ec2:DescribeNetworkInterfaces",
            "ec2:DescribePrefixLists",
            "ec2:DescribeRouteTables",
            "ec2:DescribeSecurityGroups",
            "ec2:DescribeSpotInstanceRequests",
            "ec2:DescribeSpotPriceHistory",
            "ec2:DescribeSubnets",
            "ec2:DescribeVpcAttribute",
            "ec2:DescribeVpcEndpoints",
            "ec2:DescribeVpcEndpointServices",
            "ec2:DescribeVpcs",
            "ec2:DetachNetworkInterface",
            "ec2:ModifyImageAttribute",
            "ec2:ModifyInstanceAttribute",
            "ec2:RequestSpotInstances",
            "ec2:RevokeSecurityGroupEgress",
            "ec2:RunInstances",
            "ec2:TerminateInstances",
            "ec2:DeleteVolume",
            "ec2:DescribeVolumeStatus",
            "ec2:DescribeVolumes",
            "ec2:DetachVolume",
            "iam:GetRole",
            "iam:GetRolePolicy",
            "iam:ListInstanceProfiles",
            "iam:ListRolePolicies",
            "iam:PassRole",
            "s3:CreateBucket",
            "s3:Get*",
            "s3:List*",
            "sdb:BatchPutAttributes",
            "sdb:Select",
            "sqs:CreateQueue",
            "sqs:Delete*",
            "sqs:GetQueue*",
            "sqs:PurgeQueue",
            "sqs:ReceiveMessage"
        ]
    }]
}
EOT
}

# IAM Role for EC2 Instance Profile
resource "aws_iam_role" "iam_emr_profile_role" {
  name = "iam_emr_profile_role_%[1]d"

  assume_role_policy = <<EOT
{
  "Version": "2008-10-17",
  "Statement": [
    {
      "Sid": "",
      "Effect": "Allow",
      "Principal": {
        "Service": "ec2.amazonaws.com"
      },
      "Action": "sts:AssumeRole"
    }
  ]
}
EOT
}

resource "aws_iam_instance_profile" "emr_profile" {
  name = "emr_profile_%[1]d"
  role = "${aws_iam_role.iam_emr_profile_role.name}"
}

resource "aws_iam_role_policy_attachment" "profile-attach" {
  role       = "${aws_iam_role.iam_emr_profile_role.id}"
  policy_arn = "${aws_iam_policy.iam_emr_profile_policy.arn}"
}

resource "aws_iam_policy" "iam_emr_profile_policy" {
  name = "iam_emr_profile_policy_%[1]d"

  policy = <<EOT
{
    "Version": "2012-10-17",
    "Statement": [{
        "Effect": "Allow",
        "Resource": "*",
        "Action": [
            "cloudwatch:*",
            "dynamodb:*",
            "ec2:Describe*",
            "elasticmapreduce:Describe*",
            "elasticmapreduce:ListBootstrapActions",
            "elasticmapreduce:ListClusters",
            "elasticmapreduce:ListInstanceGroups",
            "elasticmapreduce:ListInstances",
            "elasticmapreduce:ListSteps",
            "kinesis:CreateStream",
            "kinesis:DeleteStream",
            "kinesis:DescribeStream",
            "kinesis:GetRecords",
            "kinesis:GetShardIterator",
            "kinesis:MergeShards",
            "kinesis:PutRecord",
            "kinesis:SplitShard",
            "rds:Describe*",
            "s3:*",
            "sdb:*",
            "sns:*",
            "sqs:*"
        ]
    }]
}
EOT
}

# IAM Role for autoscaling
resource "aws_iam_role" "emr-autoscaling-role" {
  name               = "EMR_AutoScaling_DefaultRole_%[1]d"
  assume_role_policy = "${data.aws_iam_policy_document.emr-autoscaling-role-policy.json}"
}

data "aws_iam_policy_document" "emr-autoscaling-role-policy" {
  statement {
    effect  = "Allow"
    actions = ["sts:AssumeRole"]

    principals {
      type        = "Service"
      identifiers = ["elasticmapreduce.amazonaws.com", "application-autoscaling.amazonaws.com"]
    }
  }
}

resource "aws_iam_role_policy_attachment" "emr-autoscaling-role" {
  role       = "${aws_iam_role.emr-autoscaling-role.name}"
  policy_arn = "arn:aws:iam::aws:policy/service-role/AmazonElasticMapReduceforAutoScalingRole"
}
`, r)
}

func testAccAWSEmrClusterConfigInstanceGroupsUpdate(r int) string {
	return testAccAWSEmrClusterConfigBaseVpc(false) + fmt.Sprintf(`
resource "aws_emr_cluster" "tf-test-cluster" {
  name          = "emr-test-%[1]d"
  release_label = "emr-4.6.0"
  applications  = ["Spark"]

  ec2_attributes {
    subnet_id                         = "${aws_subnet.test.id}"
    emr_managed_master_security_group = "${aws_security_group.test.id}"
    emr_managed_slave_security_group  = "${aws_security_group.test.id}"
    instance_profile                  = "${aws_iam_instance_profile.emr_profile.arn}"
  }

  instance_group {
    instance_role  = "CORE"
    instance_type  = "c4.large"
    instance_count = "1"

    ebs_config {
      size                 = "40"
      type                 = "gp2"
      volumes_per_instance = 1
    }

    bid_price = "0.30"

    autoscaling_policy = <<EOT
{
  "Constraints": {
    "MinCapacity": 1,
    "MaxCapacity": 2
  },
  "Rules": [
    {
      "Name": "ScaleOutMemoryPercentage",
      "Description": "Scale out if YARNMemoryAvailablePercentage is less than 15",
      "Action": {
        "SimpleScalingPolicyConfiguration": {
          "AdjustmentType": "CHANGE_IN_CAPACITY",
          "ScalingAdjustment": 1,
          "CoolDown": 300
        }
      },
      "Trigger": {
        "CloudWatchAlarmDefinition": {
          "ComparisonOperator": "LESS_THAN",
          "EvaluationPeriods": 1,
          "MetricName": "YARNMemoryAvailablePercentage",
          "Namespace": "AWS/ElasticMapReduce",
          "Period": 300,
          "Statistic": "AVERAGE",
          "Threshold": 15.0,
          "Unit": "PERCENT"
        }
      }
    }
  ]
}
EOT
  }

  instance_group {
    instance_role  = "MASTER"
    instance_type  = "c4.large"
    instance_count = 1
  }

  tags = {
    role     = "rolename"
    dns_zone = "env_zone"
    env      = "env"
    name     = "name-env"
  }

  keep_job_flow_alive_when_no_steps = true
  termination_protection            = false

  bootstrap_action {
    path = "s3://elasticmapreduce/bootstrap-actions/run-if"
    name = "runif"
    args = ["instance.isMaster=true", "echo running on master node"]
  }

  configurations = "test-fixtures/emr_configurations.json"

  depends_on = ["aws_route_table_association.test"]

  service_role     = "${aws_iam_role.iam_emr_default_role.arn}"
  autoscaling_role = "${aws_iam_role.emr-autoscaling-role.arn}"
}

###

# IAM things

###

# IAM role for EMR Service
resource "aws_iam_role" "iam_emr_default_role" {
  name = "iam_emr_default_role_%[1]d"

  assume_role_policy = <<EOT
{
  "Version": "2008-10-17",
  "Statement": [
    {
      "Sid": "",
      "Effect": "Allow",
      "Principal": {
        "Service": "elasticmapreduce.amazonaws.com"
      },
      "Action": "sts:AssumeRole"
    }
  ]
}
EOT
}

resource "aws_iam_role_policy_attachment" "service-attach" {
  role       = "${aws_iam_role.iam_emr_default_role.id}"
  policy_arn = "${aws_iam_policy.iam_emr_default_policy.arn}"
}

resource "aws_iam_policy" "iam_emr_default_policy" {
  name = "iam_emr_default_policy_%[1]d"

  policy = <<EOT
{
    "Version": "2012-10-17",
    "Statement": [{
        "Effect": "Allow",
        "Resource": "*",
        "Action": [
            "ec2:AuthorizeSecurityGroupEgress",
            "ec2:AuthorizeSecurityGroupIngress",
            "ec2:CancelSpotInstanceRequests",
            "ec2:CreateNetworkInterface",
            "ec2:CreateSecurityGroup",
            "ec2:CreateTags",
            "ec2:DeleteNetworkInterface",
            "ec2:DeleteSecurityGroup",
            "ec2:DeleteTags",
            "ec2:DescribeAvailabilityZones",
            "ec2:DescribeAccountAttributes",
            "ec2:DescribeDhcpOptions",
            "ec2:DescribeInstanceStatus",
            "ec2:DescribeInstances",
            "ec2:DescribeKeyPairs",
            "ec2:DescribeNetworkAcls",
            "ec2:DescribeNetworkInterfaces",
            "ec2:DescribePrefixLists",
            "ec2:DescribeRouteTables",
            "ec2:DescribeSecurityGroups",
            "ec2:DescribeSpotInstanceRequests",
            "ec2:DescribeSpotPriceHistory",
            "ec2:DescribeSubnets",
            "ec2:DescribeVpcAttribute",
            "ec2:DescribeVpcEndpoints",
            "ec2:DescribeVpcEndpointServices",
            "ec2:DescribeVpcs",
            "ec2:DetachNetworkInterface",
            "ec2:ModifyImageAttribute",
            "ec2:ModifyInstanceAttribute",
            "ec2:RequestSpotInstances",
            "ec2:RevokeSecurityGroupEgress",
            "ec2:RunInstances",
            "ec2:TerminateInstances",
            "ec2:DeleteVolume",
            "ec2:DescribeVolumeStatus",
            "ec2:DescribeVolumes",
            "ec2:DetachVolume",
            "iam:GetRole",
            "iam:GetRolePolicy",
            "iam:ListInstanceProfiles",
            "iam:ListRolePolicies",
            "iam:PassRole",
            "s3:CreateBucket",
            "s3:Get*",
            "s3:List*",
            "sdb:BatchPutAttributes",
            "sdb:Select",
            "sqs:CreateQueue",
            "sqs:Delete*",
            "sqs:GetQueue*",
            "sqs:PurgeQueue",
            "sqs:ReceiveMessage"
        ]
    }]
}
EOT
}

# IAM Role for EC2 Instance Profile
resource "aws_iam_role" "iam_emr_profile_role" {
  name = "iam_emr_profile_role_%[1]d"

  assume_role_policy = <<EOT
{
  "Version": "2008-10-17",
  "Statement": [
    {
      "Sid": "",
      "Effect": "Allow",
      "Principal": {
        "Service": "ec2.amazonaws.com"
      },
      "Action": "sts:AssumeRole"
    }
  ]
}
EOT
}

resource "aws_iam_instance_profile" "emr_profile" {
  name = "emr_profile_%[1]d"
  role = "${aws_iam_role.iam_emr_profile_role.name}"
}

resource "aws_iam_role_policy_attachment" "profile-attach" {
  role       = "${aws_iam_role.iam_emr_profile_role.id}"
  policy_arn = "${aws_iam_policy.iam_emr_profile_policy.arn}"
}

resource "aws_iam_policy" "iam_emr_profile_policy" {
  name = "iam_emr_profile_policy_%[1]d"

  policy = <<EOT
{
    "Version": "2012-10-17",
    "Statement": [{
        "Effect": "Allow",
        "Resource": "*",
        "Action": [
            "cloudwatch:*",
            "dynamodb:*",
            "ec2:Describe*",
            "elasticmapreduce:Describe*",
            "elasticmapreduce:ListBootstrapActions",
            "elasticmapreduce:ListClusters",
            "elasticmapreduce:ListInstanceGroups",
            "elasticmapreduce:ListInstances",
            "elasticmapreduce:ListSteps",
            "kinesis:CreateStream",
            "kinesis:DeleteStream",
            "kinesis:DescribeStream",
            "kinesis:GetRecords",
            "kinesis:GetShardIterator",
            "kinesis:MergeShards",
            "kinesis:PutRecord",
            "kinesis:SplitShard",
            "rds:Describe*",
            "s3:*",
            "sdb:*",
            "sns:*",
            "sqs:*"
        ]
    }]
}
EOT
}

# IAM Role for autoscaling
resource "aws_iam_role" "emr-autoscaling-role" {
  name               = "EMR_AutoScaling_DefaultRole_%[1]d"
  assume_role_policy = "${data.aws_iam_policy_document.emr-autoscaling-role-policy.json}"
}

data "aws_iam_policy_document" "emr-autoscaling-role-policy" {
  statement {
    effect  = "Allow"
    actions = ["sts:AssumeRole"]

    principals {
      type        = "Service"
      identifiers = ["elasticmapreduce.amazonaws.com", "application-autoscaling.amazonaws.com"]
    }
  }
}

resource "aws_iam_role_policy_attachment" "emr-autoscaling-role" {
  role       = "${aws_iam_role.emr-autoscaling-role.name}"
  policy_arn = "arn:aws:iam::aws:policy/service-role/AmazonElasticMapReduceforAutoScalingRole"
}
`, r)
}

func testAccAWSEmrClusterConfigInstanceGroups_st1(r int) string {
	return testAccAWSEmrClusterConfigBaseVpc(false) + fmt.Sprintf(`
resource "aws_emr_cluster" "tf-test-cluster" {
  name          = "emr-test-%[1]d"
  release_label = "emr-4.6.0"
  applications  = ["Spark"]

  ec2_attributes {
    subnet_id                         = "${aws_subnet.test.id}"
    emr_managed_master_security_group = "${aws_security_group.test.id}"
    emr_managed_slave_security_group  = "${aws_security_group.test.id}"
    instance_profile                  = "${aws_iam_instance_profile.emr_profile.arn}"
  }

  instance_group {
    instance_role  = "CORE"
    instance_type  = "c4.large"
    instance_count = "1"

    ebs_config {
      size                 = "500"
      type                 = "st1"
      volumes_per_instance = 1
    }

    bid_price = "0.30"

    autoscaling_policy = <<EOT
{
  "Constraints": {
    "MinCapacity": 1,
    "MaxCapacity": 2
  },
  "Rules": [
    {
      "Name": "ScaleOutMemoryPercentage",
      "Description": "Scale out if YARNMemoryAvailablePercentage is less than 15",
      "Action": {
        "SimpleScalingPolicyConfiguration": {
          "AdjustmentType": "CHANGE_IN_CAPACITY",
          "ScalingAdjustment": 1,
          "CoolDown": 300
        }
      },
      "Trigger": {
        "CloudWatchAlarmDefinition": {
          "ComparisonOperator": "LESS_THAN",
          "EvaluationPeriods": 1,
          "MetricName": "YARNMemoryAvailablePercentage",
          "Namespace": "AWS/ElasticMapReduce",
          "Period": 300,
          "Statistic": "AVERAGE",
          "Threshold": 15.0,
          "Unit": "PERCENT"
        }
      }
    }
  ]
}
EOT
  }

  instance_group {
    instance_role  = "MASTER"
    instance_type  = "c4.large"
    instance_count = 1
  }

  tags = {
    role     = "rolename"
    dns_zone = "env_zone"
    env      = "env"
    name     = "name-env"
  }

  keep_job_flow_alive_when_no_steps = true
  termination_protection            = false

  bootstrap_action {
    path = "s3://elasticmapreduce/bootstrap-actions/run-if"
    name = "runif"
    args = ["instance.isMaster=true", "echo running on master node"]
  }

  depends_on = ["aws_route_table_association.test"]

  service_role     = "${aws_iam_role.iam_emr_default_role.arn}"
  autoscaling_role = "${aws_iam_role.emr-autoscaling-role.arn}"
}

###

# IAM things

###

# IAM role for EMR Service
resource "aws_iam_role" "iam_emr_default_role" {
  name = "iam_emr_default_role_%[1]d"

  assume_role_policy = <<EOT
{
  "Version": "2008-10-17",
  "Statement": [
    {
      "Sid": "",
      "Effect": "Allow",
      "Principal": {
        "Service": "elasticmapreduce.amazonaws.com"
      },
      "Action": "sts:AssumeRole"
    }
  ]
}
EOT
}

resource "aws_iam_role_policy_attachment" "service-attach" {
  role       = "${aws_iam_role.iam_emr_default_role.id}"
  policy_arn = "${aws_iam_policy.iam_emr_default_policy.arn}"
}

resource "aws_iam_policy" "iam_emr_default_policy" {
  name = "iam_emr_default_policy_%[1]d"

  policy = <<EOT
{
    "Version": "2012-10-17",
    "Statement": [{
        "Effect": "Allow",
        "Resource": "*",
        "Action": [
            "ec2:AuthorizeSecurityGroupEgress",
            "ec2:AuthorizeSecurityGroupIngress",
            "ec2:CancelSpotInstanceRequests",
            "ec2:CreateNetworkInterface",
            "ec2:CreateSecurityGroup",
            "ec2:CreateTags",
            "ec2:DeleteNetworkInterface",
            "ec2:DeleteSecurityGroup",
            "ec2:DeleteTags",
            "ec2:DescribeAvailabilityZones",
            "ec2:DescribeAccountAttributes",
            "ec2:DescribeDhcpOptions",
            "ec2:DescribeInstanceStatus",
            "ec2:DescribeInstances",
            "ec2:DescribeKeyPairs",
            "ec2:DescribeNetworkAcls",
            "ec2:DescribeNetworkInterfaces",
            "ec2:DescribePrefixLists",
            "ec2:DescribeRouteTables",
            "ec2:DescribeSecurityGroups",
            "ec2:DescribeSpotInstanceRequests",
            "ec2:DescribeSpotPriceHistory",
            "ec2:DescribeSubnets",
            "ec2:DescribeVpcAttribute",
            "ec2:DescribeVpcEndpoints",
            "ec2:DescribeVpcEndpointServices",
            "ec2:DescribeVpcs",
            "ec2:DetachNetworkInterface",
            "ec2:ModifyImageAttribute",
            "ec2:ModifyInstanceAttribute",
            "ec2:RequestSpotInstances",
            "ec2:RevokeSecurityGroupEgress",
            "ec2:RunInstances",
            "ec2:TerminateInstances",
            "ec2:DeleteVolume",
            "ec2:DescribeVolumeStatus",
            "ec2:DescribeVolumes",
            "ec2:DetachVolume",
            "iam:GetRole",
            "iam:GetRolePolicy",
            "iam:ListInstanceProfiles",
            "iam:ListRolePolicies",
            "iam:PassRole",
            "s3:CreateBucket",
            "s3:Get*",
            "s3:List*",
            "sdb:BatchPutAttributes",
            "sdb:Select",
            "sqs:CreateQueue",
            "sqs:Delete*",
            "sqs:GetQueue*",
            "sqs:PurgeQueue",
            "sqs:ReceiveMessage"
        ]
    }]
}
EOT
}

# IAM Role for EC2 Instance Profile
resource "aws_iam_role" "iam_emr_profile_role" {
  name = "iam_emr_profile_role_%[1]d"

  assume_role_policy = <<EOT
{
  "Version": "2008-10-17",
  "Statement": [
    {
      "Sid": "",
      "Effect": "Allow",
      "Principal": {
        "Service": "ec2.amazonaws.com"
      },
      "Action": "sts:AssumeRole"
    }
  ]
}
EOT
}

resource "aws_iam_instance_profile" "emr_profile" {
  name = "emr_profile_%[1]d"
  role = "${aws_iam_role.iam_emr_profile_role.name}"
}

resource "aws_iam_role_policy_attachment" "profile-attach" {
  role       = "${aws_iam_role.iam_emr_profile_role.id}"
  policy_arn = "${aws_iam_policy.iam_emr_profile_policy.arn}"
}

resource "aws_iam_policy" "iam_emr_profile_policy" {
  name = "iam_emr_profile_policy_%[1]d"

  policy = <<EOT
{
    "Version": "2012-10-17",
    "Statement": [{
        "Effect": "Allow",
        "Resource": "*",
        "Action": [
            "cloudwatch:*",
            "dynamodb:*",
            "ec2:Describe*",
            "elasticmapreduce:Describe*",
            "elasticmapreduce:ListBootstrapActions",
            "elasticmapreduce:ListClusters",
            "elasticmapreduce:ListInstanceGroups",
            "elasticmapreduce:ListInstances",
            "elasticmapreduce:ListSteps",
            "kinesis:CreateStream",
            "kinesis:DeleteStream",
            "kinesis:DescribeStream",
            "kinesis:GetRecords",
            "kinesis:GetShardIterator",
            "kinesis:MergeShards",
            "kinesis:PutRecord",
            "kinesis:SplitShard",
            "rds:Describe*",
            "s3:*",
            "sdb:*",
            "sns:*",
            "sqs:*"
        ]
    }]
}
EOT
}

# IAM Role for autoscaling
resource "aws_iam_role" "emr-autoscaling-role" {
  name               = "EMR_AutoScaling_DefaultRole_%[1]d"
  assume_role_policy = "${data.aws_iam_policy_document.emr-autoscaling-role-policy.json}"
}

data "aws_iam_policy_document" "emr-autoscaling-role-policy" {
  statement {
    effect  = "Allow"
    actions = ["sts:AssumeRole"]

    principals {
      type        = "Service"
      identifiers = ["elasticmapreduce.amazonaws.com", "application-autoscaling.amazonaws.com"]
    }
  }
}

resource "aws_iam_role_policy_attachment" "emr-autoscaling-role" {
  role       = "${aws_iam_role.emr-autoscaling-role.name}"
  policy_arn = "arn:aws:iam::aws:policy/service-role/AmazonElasticMapReduceforAutoScalingRole"
}
`, r)
}

func testAccAWSEmrClusterConfigInstanceGroups_updateAutoScalingPolicy(r int) string {
	return testAccAWSEmrClusterConfigBaseVpc(false) + fmt.Sprintf(`
resource "aws_emr_cluster" "tf-test-cluster" {
  name          = "emr-test-%[1]d"
  release_label = "emr-4.6.0"
  applications  = ["Spark"]

  ec2_attributes {
    subnet_id                         = "${aws_subnet.test.id}"
    emr_managed_master_security_group = "${aws_security_group.test.id}"
    emr_managed_slave_security_group  = "${aws_security_group.test.id}"
    instance_profile                  = "${aws_iam_instance_profile.emr_profile.arn}"
  }

  instance_group {
    instance_role  = "CORE"
    instance_type  = "c4.large"
    instance_count = "1"

    ebs_config {
      size                 = "500"
      type                 = "st1"
      volumes_per_instance = 1
    }

    bid_price = "0.30"

    autoscaling_policy = <<EOT
{
  "Constraints": {
    "MinCapacity": 1,
    "MaxCapacity": 3
  },
  "Rules": [
    {
      "Name": "ScaleOutMemoryPercentage",
      "Description": "Scale out if YARNMemoryAvailablePercentage is less than 15",
      "Action": {
        "SimpleScalingPolicyConfiguration": {
          "AdjustmentType": "CHANGE_IN_CAPACITY",
          "ScalingAdjustment": 1,
          "CoolDown": 300
        }
      },
      "Trigger": {
        "CloudWatchAlarmDefinition": {
          "ComparisonOperator": "LESS_THAN",
          "EvaluationPeriods": 1,
          "MetricName": "YARNMemoryAvailablePercentage",
          "Namespace": "AWS/ElasticMapReduce",
          "Period": 300,
          "Statistic": "AVERAGE",
          "Threshold": 15.0,
          "Unit": "PERCENT"
        }
      }
    }
  ]
}
EOT
  }

  instance_group {
    instance_role  = "MASTER"
    instance_type  = "c4.large"
    instance_count = 1
  }

  tags = {
    role     = "rolename"
    dns_zone = "env_zone"
    env      = "env"
    name     = "name-env"
  }

  keep_job_flow_alive_when_no_steps = true
  termination_protection            = false

  bootstrap_action {
    path = "s3://elasticmapreduce/bootstrap-actions/run-if"
    name = "runif"
    args = ["instance.isMaster=true", "echo running on master node"]
  }

  depends_on = ["aws_route_table_association.test"]

  service_role     = "${aws_iam_role.iam_emr_default_role.arn}"
  autoscaling_role = "${aws_iam_role.emr-autoscaling-role.arn}"
}

###

# IAM things

###

# IAM role for EMR Service
resource "aws_iam_role" "iam_emr_default_role" {
  name = "iam_emr_default_role_%[1]d"

  assume_role_policy = <<EOT
{
  "Version": "2008-10-17",
  "Statement": [
    {
      "Sid": "",
      "Effect": "Allow",
      "Principal": {
        "Service": "elasticmapreduce.amazonaws.com"
      },
      "Action": "sts:AssumeRole"
    }
  ]
}
EOT
}

resource "aws_iam_role_policy_attachment" "service-attach" {
  role       = "${aws_iam_role.iam_emr_default_role.id}"
  policy_arn = "${aws_iam_policy.iam_emr_default_policy.arn}"
}

resource "aws_iam_policy" "iam_emr_default_policy" {
  name = "iam_emr_default_policy_%[1]d"

  policy = <<EOT
{
    "Version": "2012-10-17",
    "Statement": [{
        "Effect": "Allow",
        "Resource": "*",
        "Action": [
            "ec2:AuthorizeSecurityGroupEgress",
            "ec2:AuthorizeSecurityGroupIngress",
            "ec2:CancelSpotInstanceRequests",
            "ec2:CreateNetworkInterface",
            "ec2:CreateSecurityGroup",
            "ec2:CreateTags",
            "ec2:DeleteNetworkInterface",
            "ec2:DeleteSecurityGroup",
            "ec2:DeleteTags",
            "ec2:DescribeAvailabilityZones",
            "ec2:DescribeAccountAttributes",
            "ec2:DescribeDhcpOptions",
            "ec2:DescribeInstanceStatus",
            "ec2:DescribeInstances",
            "ec2:DescribeKeyPairs",
            "ec2:DescribeNetworkAcls",
            "ec2:DescribeNetworkInterfaces",
            "ec2:DescribePrefixLists",
            "ec2:DescribeRouteTables",
            "ec2:DescribeSecurityGroups",
            "ec2:DescribeSpotInstanceRequests",
            "ec2:DescribeSpotPriceHistory",
            "ec2:DescribeSubnets",
            "ec2:DescribeVpcAttribute",
            "ec2:DescribeVpcEndpoints",
            "ec2:DescribeVpcEndpointServices",
            "ec2:DescribeVpcs",
            "ec2:DetachNetworkInterface",
            "ec2:ModifyImageAttribute",
            "ec2:ModifyInstanceAttribute",
            "ec2:RequestSpotInstances",
            "ec2:RevokeSecurityGroupEgress",
            "ec2:RunInstances",
            "ec2:TerminateInstances",
            "ec2:DeleteVolume",
            "ec2:DescribeVolumeStatus",
            "ec2:DescribeVolumes",
            "ec2:DetachVolume",
            "iam:GetRole",
            "iam:GetRolePolicy",
            "iam:ListInstanceProfiles",
            "iam:ListRolePolicies",
            "iam:PassRole",
            "s3:CreateBucket",
            "s3:Get*",
            "s3:List*",
            "sdb:BatchPutAttributes",
            "sdb:Select",
            "sqs:CreateQueue",
            "sqs:Delete*",
            "sqs:GetQueue*",
            "sqs:PurgeQueue",
            "sqs:ReceiveMessage"
        ]
    }]
}
EOT
}

# IAM Role for EC2 Instance Profile
resource "aws_iam_role" "iam_emr_profile_role" {
  name = "iam_emr_profile_role_%[1]d"

  assume_role_policy = <<EOT
{
  "Version": "2008-10-17",
  "Statement": [
    {
      "Sid": "",
      "Effect": "Allow",
      "Principal": {
        "Service": "ec2.amazonaws.com"
      },
      "Action": "sts:AssumeRole"
    }
  ]
}
EOT
}

resource "aws_iam_instance_profile" "emr_profile" {
  name = "emr_profile_%[1]d"
  role = "${aws_iam_role.iam_emr_profile_role.name}"
}

resource "aws_iam_role_policy_attachment" "profile-attach" {
  role       = "${aws_iam_role.iam_emr_profile_role.id}"
  policy_arn = "${aws_iam_policy.iam_emr_profile_policy.arn}"
}

resource "aws_iam_policy" "iam_emr_profile_policy" {
  name = "iam_emr_profile_policy_%[1]d"

  policy = <<EOT
{
    "Version": "2012-10-17",
    "Statement": [{
        "Effect": "Allow",
        "Resource": "*",
        "Action": [
            "cloudwatch:*",
            "dynamodb:*",
            "ec2:Describe*",
            "elasticmapreduce:Describe*",
            "elasticmapreduce:ListBootstrapActions",
            "elasticmapreduce:ListClusters",
            "elasticmapreduce:ListInstanceGroups",
            "elasticmapreduce:ListInstances",
            "elasticmapreduce:ListSteps",
            "kinesis:CreateStream",
            "kinesis:DeleteStream",
            "kinesis:DescribeStream",
            "kinesis:GetRecords",
            "kinesis:GetShardIterator",
            "kinesis:MergeShards",
            "kinesis:PutRecord",
            "kinesis:SplitShard",
            "rds:Describe*",
            "s3:*",
            "sdb:*",
            "sns:*",
            "sqs:*"
        ]
    }]
}
EOT
}

# IAM Role for autoscaling
resource "aws_iam_role" "emr-autoscaling-role" {
  name               = "EMR_AutoScaling_DefaultRole_%[1]d"
  assume_role_policy = "${data.aws_iam_policy_document.emr-autoscaling-role-policy.json}"
}

data "aws_iam_policy_document" "emr-autoscaling-role-policy" {
  statement {
    effect  = "Allow"
    actions = ["sts:AssumeRole"]

    principals {
      type        = "Service"
      identifiers = ["elasticmapreduce.amazonaws.com", "application-autoscaling.amazonaws.com"]
    }
  }
}

resource "aws_iam_role_policy_attachment" "emr-autoscaling-role" {
  role       = "${aws_iam_role.emr-autoscaling-role.name}"
  policy_arn = "arn:aws:iam::aws:policy/service-role/AmazonElasticMapReduceforAutoScalingRole"
}
`, r)
}

func testAccAWSEmrClusterConfigMasterInstanceGroupBidPrice(rName, bidPrice string) string {
	return testAccAWSEmrClusterConfigBaseVpc(false) + fmt.Sprintf(`
resource "aws_emr_cluster" "test" {
  applications                      = ["Spark"]
  keep_job_flow_alive_when_no_steps = true
  name                              = %[1]q
  release_label                     = "emr-5.12.0"
  service_role                      = "EMR_DefaultRole"

  ec2_attributes {
    emr_managed_master_security_group = "${aws_security_group.test.id}"
    emr_managed_slave_security_group  = "${aws_security_group.test.id}"
    instance_profile                  = "EMR_EC2_DefaultRole"
    subnet_id                         = "${aws_subnet.test.id}"
  }

  master_instance_group {
    bid_price     = %[2]q
    instance_type = "m4.large"
  }

  depends_on = ["aws_route_table_association.test"]
}
`, rName, bidPrice)
}

func testAccAWSEmrClusterConfigMasterInstanceGroupInstanceCount(rName string, instanceCount int) string {
	return testAccAWSEmrClusterConfigBaseVpc(true) + fmt.Sprintf(`
resource "aws_emr_cluster" "test" {
  applications                      = ["Spark"]
  keep_job_flow_alive_when_no_steps = true
  name                              = %[1]q
  release_label                     = "emr-5.24.1"
  service_role                      = "EMR_DefaultRole"

  # Termination protection is automatically enabled for multiple master clusters
  termination_protection = false

  ec2_attributes {
    emr_managed_master_security_group = "${aws_security_group.test.id}"
    emr_managed_slave_security_group  = "${aws_security_group.test.id}"
    instance_profile                  = "EMR_EC2_DefaultRole"
    subnet_id                         = "${aws_subnet.test.id}"
  }

  master_instance_group {
    instance_count = %[2]d
    instance_type  = "m4.large"
  }

  # core_instance_group is required with multiple masters
  core_instance_group {
    instance_type = "m4.large"
  }

  depends_on = ["aws_route_table_association.test"]
}
`, rName, instanceCount)
}

func testAccAWSEmrClusterConfigMasterInstanceGroupInstanceType(rName, instanceType string) string {
	return testAccAWSEmrClusterConfigBaseVpc(false) + fmt.Sprintf(`
resource "aws_emr_cluster" "test" {
  applications                      = ["Spark"]
  keep_job_flow_alive_when_no_steps = true
  name                              = %[1]q
  release_label                     = "emr-5.12.0"
  service_role                      = "EMR_DefaultRole"

  ec2_attributes {
    emr_managed_master_security_group = "${aws_security_group.test.id}"
    emr_managed_slave_security_group  = "${aws_security_group.test.id}"
    instance_profile                  = "EMR_EC2_DefaultRole"
    subnet_id                         = "${aws_subnet.test.id}"
  }

  master_instance_group {
    instance_type = %[2]q
  }

  depends_on = ["aws_route_table_association.test"]
}
`, rName, instanceType)
}

func testAccAWSEmrClusterConfigMasterInstanceGroupName(rName, instanceGroupName string) string {
	return testAccAWSEmrClusterConfigBaseVpc(false) + fmt.Sprintf(`
resource "aws_emr_cluster" "test" {
  applications                      = ["Spark"]
  keep_job_flow_alive_when_no_steps = true
  name                              = %[1]q
  release_label                     = "emr-5.12.0"
  service_role                      = "EMR_DefaultRole"

  ec2_attributes {
    emr_managed_master_security_group = "${aws_security_group.test.id}"
    emr_managed_slave_security_group  = "${aws_security_group.test.id}"
    instance_profile                  = "EMR_EC2_DefaultRole"
    subnet_id                         = "${aws_subnet.test.id}"
  }

  master_instance_group {
    instance_type = "m4.large"
    name          = %[2]q
  }

  depends_on = ["aws_route_table_association.test"]
}
`, rName, instanceGroupName)
}

func testAccAWSEmrClusterConfigMasterInstanceType(rName, masterInstanceType string) string {
	return testAccAWSEmrClusterConfigBaseVpc(false) + fmt.Sprintf(`
resource "aws_emr_cluster" "test" {
  applications                      = ["Spark"]
  keep_job_flow_alive_when_no_steps = true
  master_instance_type              = %[2]q
  name                              = %[1]q
  release_label                     = "emr-5.12.0"
  service_role                      = "EMR_DefaultRole"

  ec2_attributes {
    emr_managed_master_security_group = "${aws_security_group.test.id}"
    emr_managed_slave_security_group  = "${aws_security_group.test.id}"
    instance_profile                  = "EMR_EC2_DefaultRole"
    subnet_id                         = "${aws_subnet.test.id}"
  }

  depends_on = ["aws_route_table_association.test"]
}
`, rName, masterInstanceType)
}

func testAccAWSEmrClusterConfigTerminationPolicy(r int, term string) string {
	return testAccAWSEmrClusterConfigBaseVpc(false) + fmt.Sprintf(`
resource "aws_emr_cluster" "tf-test-cluster" {
  name          = "emr-test-%[1]d"
  release_label = "emr-4.6.0"
  applications  = ["Spark"]

  ec2_attributes {
    subnet_id                         = "${aws_subnet.test.id}"
    emr_managed_master_security_group = "${aws_security_group.test.id}"
    emr_managed_slave_security_group  = "${aws_security_group.test.id}"
    instance_profile                  = "${aws_iam_instance_profile.emr_profile.arn}"
  }

  master_instance_type = "c4.large"
  core_instance_type   = "c4.large"
  core_instance_count  = 1

  tags = {
    role     = "rolename"
    dns_zone = "env_zone"
    env      = "env"
    name     = "name-env"
  }

  keep_job_flow_alive_when_no_steps = true
  termination_protection            = %[2]s

  bootstrap_action {
    path = "s3://elasticmapreduce/bootstrap-actions/run-if"
    name = "runif"
    args = ["instance.isMaster=true", "echo running on master node"]
  }

  configurations = "test-fixtures/emr_configurations.json"

  depends_on = ["aws_route_table_association.test"]

  service_role     = "${aws_iam_role.iam_emr_default_role.arn}"
  autoscaling_role = "${aws_iam_role.emr-autoscaling-role.arn}"
}

###

# IAM things

###

# IAM role for EMR Service
resource "aws_iam_role" "iam_emr_default_role" {
  name = "iam_emr_default_role_%[1]d"

  assume_role_policy = <<EOT
{
  "Version": "2008-10-17",
  "Statement": [
    {
      "Sid": "",
      "Effect": "Allow",
      "Principal": {
        "Service": "elasticmapreduce.amazonaws.com"
      },
      "Action": "sts:AssumeRole"
    }
  ]
}
EOT
}

resource "aws_iam_role_policy_attachment" "service-attach" {
  role       = "${aws_iam_role.iam_emr_default_role.id}"
  policy_arn = "${aws_iam_policy.iam_emr_default_policy.arn}"
}

resource "aws_iam_policy" "iam_emr_default_policy" {
  name = "iam_emr_default_policy_%[1]d"

  policy = <<EOT
{
    "Version": "2012-10-17",
    "Statement": [{
        "Effect": "Allow",
        "Resource": "*",
        "Action": [
            "ec2:AuthorizeSecurityGroupEgress",
            "ec2:AuthorizeSecurityGroupIngress",
            "ec2:CancelSpotInstanceRequests",
            "ec2:CreateNetworkInterface",
            "ec2:CreateSecurityGroup",
            "ec2:CreateTags",
            "ec2:DeleteNetworkInterface",
            "ec2:DeleteSecurityGroup",
            "ec2:DeleteTags",
            "ec2:DescribeAvailabilityZones",
            "ec2:DescribeAccountAttributes",
            "ec2:DescribeDhcpOptions",
            "ec2:DescribeInstanceStatus",
            "ec2:DescribeInstances",
            "ec2:DescribeKeyPairs",
            "ec2:DescribeNetworkAcls",
            "ec2:DescribeNetworkInterfaces",
            "ec2:DescribePrefixLists",
            "ec2:DescribeRouteTables",
            "ec2:DescribeSecurityGroups",
            "ec2:DescribeSpotInstanceRequests",
            "ec2:DescribeSpotPriceHistory",
            "ec2:DescribeSubnets",
            "ec2:DescribeVpcAttribute",
            "ec2:DescribeVpcEndpoints",
            "ec2:DescribeVpcEndpointServices",
            "ec2:DescribeVpcs",
            "ec2:DetachNetworkInterface",
            "ec2:ModifyImageAttribute",
            "ec2:ModifyInstanceAttribute",
            "ec2:RequestSpotInstances",
            "ec2:RevokeSecurityGroupEgress",
            "ec2:RunInstances",
            "ec2:TerminateInstances",
            "ec2:DeleteVolume",
            "ec2:DescribeVolumeStatus",
            "ec2:DescribeVolumes",
            "ec2:DetachVolume",
            "iam:GetRole",
            "iam:GetRolePolicy",
            "iam:ListInstanceProfiles",
            "iam:ListRolePolicies",
            "iam:PassRole",
            "s3:CreateBucket",
            "s3:Get*",
            "s3:List*",
            "sdb:BatchPutAttributes",
            "sdb:Select",
            "sqs:CreateQueue",
            "sqs:Delete*",
            "sqs:GetQueue*",
            "sqs:PurgeQueue",
            "sqs:ReceiveMessage"
        ]
    }]
}
EOT
}

# IAM Role for EC2 Instance Profile
resource "aws_iam_role" "iam_emr_profile_role" {
  name = "iam_emr_profile_role_%[1]d"

  assume_role_policy = <<EOT
{
  "Version": "2008-10-17",
  "Statement": [
    {
      "Sid": "",
      "Effect": "Allow",
      "Principal": {
        "Service": "ec2.amazonaws.com"
      },
      "Action": "sts:AssumeRole"
    }
  ]
}
EOT
}

resource "aws_iam_instance_profile" "emr_profile" {
  name = "emr_profile_%[1]d"
  role = "${aws_iam_role.iam_emr_profile_role.name}"
}

resource "aws_iam_role_policy_attachment" "profile-attach" {
  role       = "${aws_iam_role.iam_emr_profile_role.id}"
  policy_arn = "${aws_iam_policy.iam_emr_profile_policy.arn}"
}

resource "aws_iam_policy" "iam_emr_profile_policy" {
  name = "iam_emr_profile_policy_%[1]d"

  policy = <<EOT
{
    "Version": "2012-10-17",
    "Statement": [{
        "Effect": "Allow",
        "Resource": "*",
        "Action": [
            "cloudwatch:*",
            "dynamodb:*",
            "ec2:Describe*",
            "elasticmapreduce:Describe*",
            "elasticmapreduce:ListBootstrapActions",
            "elasticmapreduce:ListClusters",
            "elasticmapreduce:ListInstanceGroups",
            "elasticmapreduce:ListInstances",
            "elasticmapreduce:ListSteps",
            "kinesis:CreateStream",
            "kinesis:DeleteStream",
            "kinesis:DescribeStream",
            "kinesis:GetRecords",
            "kinesis:GetShardIterator",
            "kinesis:MergeShards",
            "kinesis:PutRecord",
            "kinesis:SplitShard",
            "rds:Describe*",
            "s3:*",
            "sdb:*",
            "sns:*",
            "sqs:*"
        ]
    }]
}
EOT
}

# IAM Role for autoscaling
resource "aws_iam_role" "emr-autoscaling-role" {
  name               = "EMR_AutoScaling_DefaultRole_%[1]d"
  assume_role_policy = "${data.aws_iam_policy_document.emr-autoscaling-role-policy.json}"
}

data "aws_iam_policy_document" "emr-autoscaling-role-policy" {
  statement {
    effect  = "Allow"
    actions = ["sts:AssumeRole"]

    principals {
      type        = "Service"
      identifiers = ["elasticmapreduce.amazonaws.com", "application-autoscaling.amazonaws.com"]
    }
  }
}

resource "aws_iam_role_policy_attachment" "emr-autoscaling-role" {
  role       = "${aws_iam_role.emr-autoscaling-role.name}"
  policy_arn = "arn:aws:iam::aws:policy/service-role/AmazonElasticMapReduceforAutoScalingRole"
}
`, r, term)
}

func testAccAWSEmrClusterConfig_keepJob(r int, keepJob string) string {
	return testAccAWSEmrClusterConfigBaseVpc(false) + fmt.Sprintf(`
resource "aws_emr_cluster" "tf-test-cluster" {
  name          = "emr-test-%[1]d"
  release_label = "emr-4.6.0"
  applications  = ["Spark"]

  ec2_attributes {
    subnet_id                         = "${aws_subnet.test.id}"
    emr_managed_master_security_group = "${aws_security_group.test.id}"
    emr_managed_slave_security_group  = "${aws_security_group.test.id}"
    instance_profile                  = "${aws_iam_instance_profile.emr_profile.arn}"
  }

  master_instance_type = "c4.large"
  core_instance_type   = "c4.large"
  core_instance_count  = 1

  tags = {
    role     = "rolename"
    dns_zone = "env_zone"
    env      = "env"
    name     = "name-env"
  }

  keep_job_flow_alive_when_no_steps = %s
  termination_protection            = false

  step {
    action_on_failure = "CONTINUE"
    name              = "Sleep Step"

    hadoop_jar_step {
      jar  = "command-runner.jar"
      args = ["/bin/sleep", "60"]
    }
  }

  bootstrap_action {
    path = "s3://elasticmapreduce/bootstrap-actions/run-if"
    name = "runif"
    args = ["instance.isMaster=true", "echo running on master node"]
  }

  configurations = "test-fixtures/emr_configurations.json"

  depends_on = ["aws_route_table_association.test"]

  service_role     = "${aws_iam_role.iam_emr_default_role.arn}"
  autoscaling_role = "${aws_iam_role.emr-autoscaling-role.arn}"
}

###

# IAM things

###

# IAM role for EMR Service
resource "aws_iam_role" "iam_emr_default_role" {
  name = "iam_emr_default_role_%[1]d"

  assume_role_policy = <<EOT
{
  "Version": "2008-10-17",
  "Statement": [
    {
      "Sid": "",
      "Effect": "Allow",
      "Principal": {
        "Service": "elasticmapreduce.amazonaws.com"
      },
      "Action": "sts:AssumeRole"
    }
  ]
}
EOT
}

resource "aws_iam_role_policy_attachment" "service-attach" {
  role       = "${aws_iam_role.iam_emr_default_role.id}"
  policy_arn = "${aws_iam_policy.iam_emr_default_policy.arn}"
}

resource "aws_iam_policy" "iam_emr_default_policy" {
  name = "iam_emr_default_policy_%[1]d"

  policy = <<EOT
{
    "Version": "2012-10-17",
    "Statement": [{
        "Effect": "Allow",
        "Resource": "*",
        "Action": [
            "ec2:AuthorizeSecurityGroupEgress",
            "ec2:AuthorizeSecurityGroupIngress",
            "ec2:CancelSpotInstanceRequests",
            "ec2:CreateNetworkInterface",
            "ec2:CreateSecurityGroup",
            "ec2:CreateTags",
            "ec2:DeleteNetworkInterface",
            "ec2:DeleteSecurityGroup",
            "ec2:DeleteTags",
            "ec2:DescribeAvailabilityZones",
            "ec2:DescribeAccountAttributes",
            "ec2:DescribeDhcpOptions",
            "ec2:DescribeInstanceStatus",
            "ec2:DescribeInstances",
            "ec2:DescribeKeyPairs",
            "ec2:DescribeNetworkAcls",
            "ec2:DescribeNetworkInterfaces",
            "ec2:DescribePrefixLists",
            "ec2:DescribeRouteTables",
            "ec2:DescribeSecurityGroups",
            "ec2:DescribeSpotInstanceRequests",
            "ec2:DescribeSpotPriceHistory",
            "ec2:DescribeSubnets",
            "ec2:DescribeVpcAttribute",
            "ec2:DescribeVpcEndpoints",
            "ec2:DescribeVpcEndpointServices",
            "ec2:DescribeVpcs",
            "ec2:DetachNetworkInterface",
            "ec2:ModifyImageAttribute",
            "ec2:ModifyInstanceAttribute",
            "ec2:RequestSpotInstances",
            "ec2:RevokeSecurityGroupEgress",
            "ec2:RunInstances",
            "ec2:TerminateInstances",
            "ec2:DeleteVolume",
            "ec2:DescribeVolumeStatus",
            "ec2:DescribeVolumes",
            "ec2:DetachVolume",
            "iam:GetRole",
            "iam:GetRolePolicy",
            "iam:ListInstanceProfiles",
            "iam:ListRolePolicies",
            "iam:PassRole",
            "s3:CreateBucket",
            "s3:Get*",
            "s3:List*",
            "sdb:BatchPutAttributes",
            "sdb:Select",
            "sqs:CreateQueue",
            "sqs:Delete*",
            "sqs:GetQueue*",
            "sqs:PurgeQueue",
            "sqs:ReceiveMessage"
        ]
    }]
}
EOT
}

# IAM Role for EC2 Instance Profile
resource "aws_iam_role" "iam_emr_profile_role" {
  name = "iam_emr_profile_role_%[1]d"

  assume_role_policy = <<EOT
{
  "Version": "2008-10-17",
  "Statement": [
    {
      "Sid": "",
      "Effect": "Allow",
      "Principal": {
        "Service": "ec2.amazonaws.com"
      },
      "Action": "sts:AssumeRole"
    }
  ]
}
EOT
}

resource "aws_iam_instance_profile" "emr_profile" {
  name = "emr_profile_%[1]d"
  role = "${aws_iam_role.iam_emr_profile_role.name}"
}

resource "aws_iam_role_policy_attachment" "profile-attach" {
  role       = "${aws_iam_role.iam_emr_profile_role.id}"
  policy_arn = "${aws_iam_policy.iam_emr_profile_policy.arn}"
}

resource "aws_iam_policy" "iam_emr_profile_policy" {
  name = "iam_emr_profile_policy_%[1]d"

  policy = <<EOT
{
    "Version": "2012-10-17",
    "Statement": [{
        "Effect": "Allow",
        "Resource": "*",
        "Action": [
            "cloudwatch:*",
            "dynamodb:*",
            "ec2:Describe*",
            "elasticmapreduce:Describe*",
            "elasticmapreduce:ListBootstrapActions",
            "elasticmapreduce:ListClusters",
            "elasticmapreduce:ListInstanceGroups",
            "elasticmapreduce:ListInstances",
            "elasticmapreduce:ListSteps",
            "kinesis:CreateStream",
            "kinesis:DeleteStream",
            "kinesis:DescribeStream",
            "kinesis:GetRecords",
            "kinesis:GetShardIterator",
            "kinesis:MergeShards",
            "kinesis:PutRecord",
            "kinesis:SplitShard",
            "rds:Describe*",
            "s3:*",
            "sdb:*",
            "sns:*",
            "sqs:*"
        ]
    }]
}
EOT
}

# IAM Role for autoscaling
resource "aws_iam_role" "emr-autoscaling-role" {
  name               = "EMR_AutoScaling_DefaultRole_%[1]d"
  assume_role_policy = "${data.aws_iam_policy_document.emr-autoscaling-role-policy.json}"
}

data "aws_iam_policy_document" "emr-autoscaling-role-policy" {
  statement {
    effect  = "Allow"
    actions = ["sts:AssumeRole"]

    principals {
      type        = "Service"
      identifiers = ["elasticmapreduce.amazonaws.com", "application-autoscaling.amazonaws.com"]
    }
  }
}

resource "aws_iam_role_policy_attachment" "emr-autoscaling-role" {
  role       = "${aws_iam_role.emr-autoscaling-role.name}"
  policy_arn = "arn:aws:iam::aws:policy/service-role/AmazonElasticMapReduceforAutoScalingRole"
}
`, r, keepJob)
}

func testAccAWSEmrClusterConfigVisibleToAllUsersUpdated(r int) string {
	return testAccAWSEmrClusterConfigBaseVpc(false) + fmt.Sprintf(`
resource "aws_emr_cluster" "tf-test-cluster" {
  name          = "emr-test-%d"
  release_label = "emr-4.6.0"
  applications  = ["Spark"]

  ec2_attributes {
    subnet_id                         = "${aws_subnet.test.id}"
    emr_managed_master_security_group = "${aws_security_group.test.id}"
    emr_managed_slave_security_group  = "${aws_security_group.test.id}"
    instance_profile                  = "${aws_iam_instance_profile.emr_profile.arn}"
  }

  master_instance_type = "c4.large"
  core_instance_type   = "c4.large"
  core_instance_count  = 1

  tags = {
    role     = "rolename"
    dns_zone = "env_zone"
    env      = "env"
    name     = "name-env"
  }

  keep_job_flow_alive_when_no_steps = true
  visible_to_all_users              = false

  bootstrap_action {
    path = "s3://elasticmapreduce/bootstrap-actions/run-if"
    name = "runif"
    args = ["instance.isMaster=true", "echo running on master node"]
  }

  configurations = "test-fixtures/emr_configurations.json"

  depends_on = ["aws_route_table_association.test"]

  service_role     = "${aws_iam_role.iam_emr_default_role.arn}"
  autoscaling_role = "${aws_iam_role.emr-autoscaling-role.arn}"
}

###

# IAM things

###

# IAM role for EMR Service
resource "aws_iam_role" "iam_emr_default_role" {
  name = "iam_emr_default_role_%d"

  assume_role_policy = <<EOT
{
  "Version": "2008-10-17",
  "Statement": [
    {
      "Sid": "",
      "Effect": "Allow",
      "Principal": {
        "Service": "elasticmapreduce.amazonaws.com"
      },
      "Action": "sts:AssumeRole"
    }
  ]
}
EOT
}

resource "aws_iam_role_policy_attachment" "service-attach" {
  role       = "${aws_iam_role.iam_emr_default_role.id}"
  policy_arn = "${aws_iam_policy.iam_emr_default_policy.arn}"
}

resource "aws_iam_policy" "iam_emr_default_policy" {
  name = "iam_emr_default_policy_%d"

  policy = <<EOT
{
    "Version": "2012-10-17",
    "Statement": [{
        "Effect": "Allow",
        "Resource": "*",
        "Action": [
            "ec2:AuthorizeSecurityGroupEgress",
            "ec2:AuthorizeSecurityGroupIngress",
            "ec2:CancelSpotInstanceRequests",
            "ec2:CreateNetworkInterface",
            "ec2:CreateSecurityGroup",
            "ec2:CreateTags",
            "ec2:DeleteNetworkInterface",
            "ec2:DeleteSecurityGroup",
            "ec2:DeleteTags",
            "ec2:DescribeAvailabilityZones",
            "ec2:DescribeAccountAttributes",
            "ec2:DescribeDhcpOptions",
            "ec2:DescribeInstanceStatus",
            "ec2:DescribeInstances",
            "ec2:DescribeKeyPairs",
            "ec2:DescribeNetworkAcls",
            "ec2:DescribeNetworkInterfaces",
            "ec2:DescribePrefixLists",
            "ec2:DescribeRouteTables",
            "ec2:DescribeSecurityGroups",
            "ec2:DescribeSpotInstanceRequests",
            "ec2:DescribeSpotPriceHistory",
            "ec2:DescribeSubnets",
            "ec2:DescribeVpcAttribute",
            "ec2:DescribeVpcEndpoints",
            "ec2:DescribeVpcEndpointServices",
            "ec2:DescribeVpcs",
            "ec2:DetachNetworkInterface",
            "ec2:ModifyImageAttribute",
            "ec2:ModifyInstanceAttribute",
            "ec2:RequestSpotInstances",
            "ec2:RevokeSecurityGroupEgress",
            "ec2:RunInstances",
            "ec2:TerminateInstances",
            "ec2:DeleteVolume",
            "ec2:DescribeVolumeStatus",
            "ec2:DescribeVolumes",
            "ec2:DetachVolume",
            "iam:GetRole",
            "iam:GetRolePolicy",
            "iam:ListInstanceProfiles",
            "iam:ListRolePolicies",
            "iam:PassRole",
            "s3:CreateBucket",
            "s3:Get*",
            "s3:List*",
            "sdb:BatchPutAttributes",
            "sdb:Select",
            "sqs:CreateQueue",
            "sqs:Delete*",
            "sqs:GetQueue*",
            "sqs:PurgeQueue",
            "sqs:ReceiveMessage"
        ]
    }]
}
EOT
}

# IAM Role for EC2 Instance Profile
resource "aws_iam_role" "iam_emr_profile_role" {
  name = "iam_emr_profile_role_%d"

  assume_role_policy = <<EOT
{
  "Version": "2008-10-17",
  "Statement": [
    {
      "Sid": "",
      "Effect": "Allow",
      "Principal": {
        "Service": "ec2.amazonaws.com"
      },
      "Action": "sts:AssumeRole"
    }
  ]
}
EOT
}

resource "aws_iam_instance_profile" "emr_profile" {
  name = "emr_profile_%d"
  role = "${aws_iam_role.iam_emr_profile_role.name}"
}

resource "aws_iam_role_policy_attachment" "profile-attach" {
  role       = "${aws_iam_role.iam_emr_profile_role.id}"
  policy_arn = "${aws_iam_policy.iam_emr_profile_policy.arn}"
}

resource "aws_iam_policy" "iam_emr_profile_policy" {
  name = "iam_emr_profile_policy_%d"

  policy = <<EOT
{
    "Version": "2012-10-17",
    "Statement": [{
        "Effect": "Allow",
        "Resource": "*",
        "Action": [
            "cloudwatch:*",
            "dynamodb:*",
            "ec2:Describe*",
            "elasticmapreduce:Describe*",
            "elasticmapreduce:ListBootstrapActions",
            "elasticmapreduce:ListClusters",
            "elasticmapreduce:ListInstanceGroups",
            "elasticmapreduce:ListInstances",
            "elasticmapreduce:ListSteps",
            "kinesis:CreateStream",
            "kinesis:DeleteStream",
            "kinesis:DescribeStream",
            "kinesis:GetRecords",
            "kinesis:GetShardIterator",
            "kinesis:MergeShards",
            "kinesis:PutRecord",
            "kinesis:SplitShard",
            "rds:Describe*",
            "s3:*",
            "sdb:*",
            "sns:*",
            "sqs:*"
        ]
    }]
}
EOT
}

# IAM Role for autoscaling
resource "aws_iam_role" "emr-autoscaling-role" {
  name               = "EMR_AutoScaling_DefaultRole_%d"
  assume_role_policy = "${data.aws_iam_policy_document.emr-autoscaling-role-policy.json}"
}

data "aws_iam_policy_document" "emr-autoscaling-role-policy" {
  statement {
    effect  = "Allow"
    actions = ["sts:AssumeRole"]

    principals {
      type        = "Service"
      identifiers = ["elasticmapreduce.amazonaws.com", "application-autoscaling.amazonaws.com"]
    }
  }
}

resource "aws_iam_role_policy_attachment" "emr-autoscaling-role" {
  role       = "${aws_iam_role.emr-autoscaling-role.name}"
  policy_arn = "arn:aws:iam::aws:policy/service-role/AmazonElasticMapReduceforAutoScalingRole"
}
`, r, r, r, r, r, r, r)
}

func testAccAWSEmrClusterConfigUpdatedTags(r int) string {
	return testAccAWSEmrClusterConfigBaseVpc(false) + fmt.Sprintf(`
resource "aws_emr_cluster" "tf-test-cluster" {
  name          = "emr-test-%[1]d"
  release_label = "emr-4.6.0"
  applications  = ["Spark"]

  ec2_attributes {
    subnet_id                         = "${aws_subnet.test.id}"
    emr_managed_master_security_group = "${aws_security_group.test.id}"
    emr_managed_slave_security_group  = "${aws_security_group.test.id}"
    instance_profile                  = "${aws_iam_instance_profile.emr_profile.arn}"
  }

  master_instance_type = "c4.large"
  core_instance_type   = "c4.large"
  core_instance_count  = 1

  tags = {
    dns_zone = "new_zone"
    Env      = "production"
    name     = "name-env"
  }

  keep_job_flow_alive_when_no_steps = true
  termination_protection            = false

  bootstrap_action {
    path = "s3://elasticmapreduce/bootstrap-actions/run-if"
    name = "runif"
    args = ["instance.isMaster=true", "echo running on master node"]
  }

  configurations = "test-fixtures/emr_configurations.json"

  depends_on = ["aws_route_table_association.test"]

  service_role     = "${aws_iam_role.iam_emr_default_role.arn}"
  autoscaling_role = "${aws_iam_role.emr-autoscaling-role.arn}"
}

###

# IAM things

###

# IAM role for EMR Service
resource "aws_iam_role" "iam_emr_default_role" {
  name = "iam_emr_default_role_%[1]d"

  assume_role_policy = <<EOT
{
  "Version": "2008-10-17",
  "Statement": [
    {
      "Sid": "",
      "Effect": "Allow",
      "Principal": {
        "Service": "elasticmapreduce.amazonaws.com"
      },
      "Action": "sts:AssumeRole"
    }
  ]
}
EOT
}

resource "aws_iam_role_policy_attachment" "service-attach" {
  role       = "${aws_iam_role.iam_emr_default_role.id}"
  policy_arn = "${aws_iam_policy.iam_emr_default_policy.arn}"
}

resource "aws_iam_policy" "iam_emr_default_policy" {
  name = "iam_emr_default_policy_%[1]d"

  policy = <<EOT
{
    "Version": "2012-10-17",
    "Statement": [{
        "Effect": "Allow",
        "Resource": "*",
        "Action": [
            "ec2:AuthorizeSecurityGroupEgress",
            "ec2:AuthorizeSecurityGroupIngress",
            "ec2:CancelSpotInstanceRequests",
            "ec2:CreateNetworkInterface",
            "ec2:CreateSecurityGroup",
            "ec2:CreateTags",
            "ec2:DeleteNetworkInterface",
            "ec2:DeleteSecurityGroup",
            "ec2:DeleteTags",
            "ec2:DescribeAvailabilityZones",
            "ec2:DescribeAccountAttributes",
            "ec2:DescribeDhcpOptions",
            "ec2:DescribeInstanceStatus",
            "ec2:DescribeInstances",
            "ec2:DescribeKeyPairs",
            "ec2:DescribeNetworkAcls",
            "ec2:DescribeNetworkInterfaces",
            "ec2:DescribePrefixLists",
            "ec2:DescribeRouteTables",
            "ec2:DescribeSecurityGroups",
            "ec2:DescribeSpotInstanceRequests",
            "ec2:DescribeSpotPriceHistory",
            "ec2:DescribeSubnets",
            "ec2:DescribeVpcAttribute",
            "ec2:DescribeVpcEndpoints",
            "ec2:DescribeVpcEndpointServices",
            "ec2:DescribeVpcs",
            "ec2:DetachNetworkInterface",
            "ec2:ModifyImageAttribute",
            "ec2:ModifyInstanceAttribute",
            "ec2:RequestSpotInstances",
            "ec2:RevokeSecurityGroupEgress",
            "ec2:RunInstances",
            "ec2:TerminateInstances",
            "ec2:DeleteVolume",
            "ec2:DescribeVolumeStatus",
            "ec2:DescribeVolumes",
            "ec2:DetachVolume",
            "iam:GetRole",
            "iam:GetRolePolicy",
            "iam:ListInstanceProfiles",
            "iam:ListRolePolicies",
            "iam:PassRole",
            "s3:CreateBucket",
            "s3:Get*",
            "s3:List*",
            "sdb:BatchPutAttributes",
            "sdb:Select",
            "sqs:CreateQueue",
            "sqs:Delete*",
            "sqs:GetQueue*",
            "sqs:PurgeQueue",
            "sqs:ReceiveMessage"
        ]
    }]
}
EOT
}

# IAM Role for EC2 Instance Profile
resource "aws_iam_role" "iam_emr_profile_role" {
  name = "iam_emr_profile_role_%[1]d"

  assume_role_policy = <<EOT
{
  "Version": "2008-10-17",
  "Statement": [
    {
      "Sid": "",
      "Effect": "Allow",
      "Principal": {
        "Service": "ec2.amazonaws.com"
      },
      "Action": "sts:AssumeRole"
    }
  ]
}
EOT
}

resource "aws_iam_instance_profile" "emr_profile" {
  name = "emr_profile_%[1]d"
  role = "${aws_iam_role.iam_emr_profile_role.name}"
}

resource "aws_iam_role_policy_attachment" "profile-attach" {
  role       = "${aws_iam_role.iam_emr_profile_role.id}"
  policy_arn = "${aws_iam_policy.iam_emr_profile_policy.arn}"
}

resource "aws_iam_policy" "iam_emr_profile_policy" {
  name = "iam_emr_profile_policy_%[1]d"

  policy = <<EOT
{
    "Version": "2012-10-17",
    "Statement": [{
        "Effect": "Allow",
        "Resource": "*",
        "Action": [
            "cloudwatch:*",
            "dynamodb:*",
            "ec2:Describe*",
            "elasticmapreduce:Describe*",
            "elasticmapreduce:ListBootstrapActions",
            "elasticmapreduce:ListClusters",
            "elasticmapreduce:ListInstanceGroups",
            "elasticmapreduce:ListInstances",
            "elasticmapreduce:ListSteps",
            "kinesis:CreateStream",
            "kinesis:DeleteStream",
            "kinesis:DescribeStream",
            "kinesis:GetRecords",
            "kinesis:GetShardIterator",
            "kinesis:MergeShards",
            "kinesis:PutRecord",
            "kinesis:SplitShard",
            "rds:Describe*",
            "s3:*",
            "sdb:*",
            "sns:*",
            "sqs:*"
        ]
    }]
}
EOT
}

# IAM Role for autoscaling
resource "aws_iam_role" "emr-autoscaling-role" {
  name               = "EMR_AutoScaling_DefaultRole_%[1]d"
  assume_role_policy = "${data.aws_iam_policy_document.emr-autoscaling-role-policy.json}"
}

data "aws_iam_policy_document" "emr-autoscaling-role-policy" {
  statement {
    effect  = "Allow"
    actions = ["sts:AssumeRole"]

    principals {
      type        = "Service"
      identifiers = ["elasticmapreduce.amazonaws.com", "application-autoscaling.amazonaws.com"]
    }
  }
}

resource "aws_iam_role_policy_attachment" "emr-autoscaling-role" {
  role       = "${aws_iam_role.emr-autoscaling-role.name}"
  policy_arn = "arn:aws:iam::aws:policy/service-role/AmazonElasticMapReduceforAutoScalingRole"
}
`, r)
}

func testAccAWSEmrClusterConfigUpdatedRootVolumeSize(r int) string {
	return testAccAWSEmrClusterConfigBaseVpc(false) + fmt.Sprintf(`
resource "aws_emr_cluster" "tf-test-cluster" {
  name          = "emr-test-%d"
  release_label = "emr-4.6.0"
  applications  = ["Spark"]

  ec2_attributes {
    subnet_id                         = "${aws_subnet.test.id}"
    emr_managed_master_security_group = "${aws_security_group.test.id}"
    emr_managed_slave_security_group  = "${aws_security_group.test.id}"
    instance_profile                  = "${aws_iam_instance_profile.emr_profile.arn}"
  }

  master_instance_type = "c4.large"
  core_instance_type   = "c4.large"
  core_instance_count  = 1

  tags = {
    role     = "rolename"
    dns_zone = "env_zone"
    env      = "env"
    name     = "name-env"
  }

  keep_job_flow_alive_when_no_steps = true
  termination_protection            = false

  bootstrap_action {
    path = "s3://elasticmapreduce/bootstrap-actions/run-if"
    name = "runif"
    args = ["instance.isMaster=true", "echo running on master node"]
  }

  configurations = "test-fixtures/emr_configurations.json"

  depends_on = ["aws_route_table_association.test"]

  service_role         = "${aws_iam_role.iam_emr_default_role.arn}"
  autoscaling_role     = "${aws_iam_role.emr-autoscaling-role.arn}"
  ebs_root_volume_size = 48
}

###

# IAM things

###

# IAM role for EMR Service
resource "aws_iam_role" "iam_emr_default_role" {
  name = "iam_emr_default_role_%d"

  assume_role_policy = <<EOT
{
  "Version": "2008-10-17",
  "Statement": [
    {
      "Sid": "",
      "Effect": "Allow",
      "Principal": {
        "Service": "elasticmapreduce.amazonaws.com"
      },
      "Action": "sts:AssumeRole"
    }
  ]
}
EOT
}

resource "aws_iam_role_policy_attachment" "service-attach" {
  role       = "${aws_iam_role.iam_emr_default_role.id}"
  policy_arn = "${aws_iam_policy.iam_emr_default_policy.arn}"
}

resource "aws_iam_policy" "iam_emr_default_policy" {
  name = "iam_emr_default_policy_%d"

  policy = <<EOT
{
    "Version": "2012-10-17",
    "Statement": [{
        "Effect": "Allow",
        "Resource": "*",
        "Action": [
            "ec2:AuthorizeSecurityGroupEgress",
            "ec2:AuthorizeSecurityGroupIngress",
            "ec2:CancelSpotInstanceRequests",
            "ec2:CreateNetworkInterface",
            "ec2:CreateSecurityGroup",
            "ec2:CreateTags",
            "ec2:DeleteNetworkInterface",
            "ec2:DeleteSecurityGroup",
            "ec2:DeleteTags",
            "ec2:DescribeAvailabilityZones",
            "ec2:DescribeAccountAttributes",
            "ec2:DescribeDhcpOptions",
            "ec2:DescribeInstanceStatus",
            "ec2:DescribeInstances",
            "ec2:DescribeKeyPairs",
            "ec2:DescribeNetworkAcls",
            "ec2:DescribeNetworkInterfaces",
            "ec2:DescribePrefixLists",
            "ec2:DescribeRouteTables",
            "ec2:DescribeSecurityGroups",
            "ec2:DescribeSpotInstanceRequests",
            "ec2:DescribeSpotPriceHistory",
            "ec2:DescribeSubnets",
            "ec2:DescribeVpcAttribute",
            "ec2:DescribeVpcEndpoints",
            "ec2:DescribeVpcEndpointServices",
            "ec2:DescribeVpcs",
            "ec2:DetachNetworkInterface",
            "ec2:ModifyImageAttribute",
            "ec2:ModifyInstanceAttribute",
            "ec2:RequestSpotInstances",
            "ec2:RevokeSecurityGroupEgress",
            "ec2:RunInstances",
            "ec2:TerminateInstances",
            "ec2:DeleteVolume",
            "ec2:DescribeVolumeStatus",
            "ec2:DescribeVolumes",
            "ec2:DetachVolume",
            "iam:GetRole",
            "iam:GetRolePolicy",
            "iam:ListInstanceProfiles",
            "iam:ListRolePolicies",
            "iam:PassRole",
            "s3:CreateBucket",
            "s3:Get*",
            "s3:List*",
            "sdb:BatchPutAttributes",
            "sdb:Select",
            "sqs:CreateQueue",
            "sqs:Delete*",
            "sqs:GetQueue*",
            "sqs:PurgeQueue",
            "sqs:ReceiveMessage"
        ]
    }]
}
EOT
}

# IAM Role for EC2 Instance Profile
resource "aws_iam_role" "iam_emr_profile_role" {
  name = "iam_emr_profile_role_%d"

  assume_role_policy = <<EOT
{
  "Version": "2008-10-17",
  "Statement": [
    {
      "Sid": "",
      "Effect": "Allow",
      "Principal": {
        "Service": "ec2.amazonaws.com"
      },
      "Action": "sts:AssumeRole"
    }
  ]
}
EOT
}

resource "aws_iam_instance_profile" "emr_profile" {
  name = "emr_profile_%d"
  role = "${aws_iam_role.iam_emr_profile_role.name}"
}

resource "aws_iam_role_policy_attachment" "profile-attach" {
  role       = "${aws_iam_role.iam_emr_profile_role.id}"
  policy_arn = "${aws_iam_policy.iam_emr_profile_policy.arn}"
}

resource "aws_iam_policy" "iam_emr_profile_policy" {
  name = "iam_emr_profile_policy_%d"

  policy = <<EOT
{
    "Version": "2012-10-17",
    "Statement": [{
        "Effect": "Allow",
        "Resource": "*",
        "Action": [
            "cloudwatch:*",
            "dynamodb:*",
            "ec2:Describe*",
            "elasticmapreduce:Describe*",
            "elasticmapreduce:ListBootstrapActions",
            "elasticmapreduce:ListClusters",
            "elasticmapreduce:ListInstanceGroups",
            "elasticmapreduce:ListInstances",
            "elasticmapreduce:ListSteps",
            "kinesis:CreateStream",
            "kinesis:DeleteStream",
            "kinesis:DescribeStream",
            "kinesis:GetRecords",
            "kinesis:GetShardIterator",
            "kinesis:MergeShards",
            "kinesis:PutRecord",
            "kinesis:SplitShard",
            "rds:Describe*",
            "s3:*",
            "sdb:*",
            "sns:*",
            "sqs:*"
        ]
    }]
}
EOT
}

# IAM Role for autoscaling
resource "aws_iam_role" "emr-autoscaling-role" {
  name               = "EMR_AutoScaling_DefaultRole_%d"
  assume_role_policy = "${data.aws_iam_policy_document.emr-autoscaling-role-policy.json}"
}

data "aws_iam_policy_document" "emr-autoscaling-role-policy" {
  statement {
    effect  = "Allow"
    actions = ["sts:AssumeRole"]

    principals {
      type        = "Service"
      identifiers = ["elasticmapreduce.amazonaws.com", "application-autoscaling.amazonaws.com"]
    }
  }
}

resource "aws_iam_role_policy_attachment" "emr-autoscaling-role" {
  role       = "${aws_iam_role.emr-autoscaling-role.name}"
  policy_arn = "arn:aws:iam::aws:policy/service-role/AmazonElasticMapReduceforAutoScalingRole"
}
`, r, r, r, r, r, r, r)
}

func testAccAWSEmrClusterConfigS3Logging(rInt int) string {
	return testAccAWSEmrClusterConfigBaseVpc(false) + fmt.Sprintf(`
resource "aws_s3_bucket" "test" {
  bucket        = "tf-acc-test-%d"
  force_destroy = true
}

resource "aws_emr_cluster" "tf-test-cluster" {
  name          = "tf-acc-test-%d"
  release_label = "emr-4.6.0"
  applications  = ["Spark"]

  termination_protection            = false
  keep_job_flow_alive_when_no_steps = true

  master_instance_type = "c4.large"
  core_instance_type   = "c4.large"
  core_instance_count  = 1

  log_uri = "s3://${aws_s3_bucket.test.bucket}/"

  ec2_attributes {
    instance_profile                  = "arn:aws:iam::${data.aws_caller_identity.current.account_id}:instance-profile/EMR_EC2_DefaultRole"
    emr_managed_master_security_group = "${aws_security_group.test.id}"
    emr_managed_slave_security_group  = "${aws_security_group.test.id}"
    subnet_id                         = "${aws_subnet.test.id}"
  }

  bootstrap_action {
    path = "s3://elasticmapreduce/bootstrap-actions/run-if"
    name = "runif"
    args = ["instance.isMaster=true", "echo running on master node"]
  }

  service_role = "arn:aws:iam::${data.aws_caller_identity.current.account_id}:role/EMR_DefaultRole"
}

data "aws_caller_identity" "current" {}
`, rInt, rInt)
}

func testAccAWSEmrClusterConfigCustomAmiID(r int) string {
	return testAccAWSEmrClusterConfigBaseVpc(false) + fmt.Sprintf(`
resource "aws_emr_cluster" "tf-test-cluster" {
  name          = "emr-test-%d"
  release_label = "emr-5.7.0"
  applications  = ["Spark"]

  ec2_attributes {
    subnet_id                         = "${aws_subnet.test.id}"
    emr_managed_master_security_group = "${aws_security_group.test.id}"
    emr_managed_slave_security_group  = "${aws_security_group.test.id}"
    instance_profile                  = "${aws_iam_instance_profile.emr_profile.arn}"
  }

  master_instance_type = "c4.large"
  core_instance_type   = "c4.large"
  core_instance_count  = 1

  tags = {
    role     = "rolename"
    dns_zone = "env_zone"
    env      = "env"
    name     = "name-env"
  }

  keep_job_flow_alive_when_no_steps = true
  termination_protection            = false

  bootstrap_action {
    path = "s3://elasticmapreduce/bootstrap-actions/run-if"
    name = "runif"
    args = ["instance.isMaster=true", "echo running on master node"]
  }

  configurations = "test-fixtures/emr_configurations.json"

  depends_on = ["aws_route_table_association.test"]

  service_role         = "${aws_iam_role.iam_emr_default_role.arn}"
  autoscaling_role     = "${aws_iam_role.emr-autoscaling-role.arn}"
  ebs_root_volume_size = 48
  custom_ami_id        = "${data.aws_ami.emr-custom-ami.id}"
}

###

# IAM things

###

# IAM role for EMR Service
resource "aws_iam_role" "iam_emr_default_role" {
  name = "iam_emr_default_role_%d"

  assume_role_policy = <<EOT
{
  "Version": "2008-10-17",
  "Statement": [
    {
      "Sid": "",
      "Effect": "Allow",
      "Principal": {
        "Service": "elasticmapreduce.amazonaws.com"
      },
      "Action": "sts:AssumeRole"
    }
  ]
}
EOT
}

resource "aws_iam_role_policy_attachment" "service-attach" {
  role       = "${aws_iam_role.iam_emr_default_role.id}"
  policy_arn = "${aws_iam_policy.iam_emr_default_policy.arn}"
}

resource "aws_iam_policy" "iam_emr_default_policy" {
  name = "iam_emr_default_policy_%d"

  policy = <<EOT
{
    "Version": "2012-10-17",
    "Statement": [{
        "Effect": "Allow",
        "Resource": "*",
        "Action": [
            "ec2:AuthorizeSecurityGroupEgress",
            "ec2:AuthorizeSecurityGroupIngress",
            "ec2:CancelSpotInstanceRequests",
            "ec2:CreateNetworkInterface",
            "ec2:CreateSecurityGroup",
            "ec2:CreateTags",
            "ec2:DeleteNetworkInterface",
            "ec2:DeleteSecurityGroup",
            "ec2:DeleteTags",
            "ec2:DescribeAvailabilityZones",
            "ec2:DescribeAccountAttributes",
            "ec2:DescribeDhcpOptions",
            "ec2:DescribeInstanceStatus",
            "ec2:DescribeInstances",
            "ec2:DescribeImages",
            "ec2:DescribeKeyPairs",
            "ec2:DescribeNetworkAcls",
            "ec2:DescribeNetworkInterfaces",
            "ec2:DescribePrefixLists",
            "ec2:DescribeRouteTables",
            "ec2:DescribeSecurityGroups",
            "ec2:DescribeSpotInstanceRequests",
            "ec2:DescribeSpotPriceHistory",
            "ec2:DescribeSubnets",
            "ec2:DescribeVpcAttribute",
            "ec2:DescribeVpcEndpoints",
            "ec2:DescribeVpcEndpointServices",
            "ec2:DescribeVpcs",
            "ec2:DetachNetworkInterface",
            "ec2:ModifyImageAttribute",
            "ec2:ModifyInstanceAttribute",
            "ec2:RequestSpotInstances",
            "ec2:RevokeSecurityGroupEgress",
            "ec2:RunInstances",
            "ec2:TerminateInstances",
            "ec2:DeleteVolume",
            "ec2:DescribeVolumeStatus",
            "ec2:DescribeVolumes",
            "ec2:DetachVolume",
            "iam:GetRole",
            "iam:GetRolePolicy",
            "iam:ListInstanceProfiles",
            "iam:ListRolePolicies",
            "iam:PassRole",
            "s3:CreateBucket",
            "s3:Get*",
            "s3:List*",
            "sdb:BatchPutAttributes",
            "sdb:Select",
            "sqs:CreateQueue",
            "sqs:Delete*",
            "sqs:GetQueue*",
            "sqs:PurgeQueue",
            "sqs:ReceiveMessage"
        ]
    }]
}
EOT
}

# IAM Role for EC2 Instance Profile
resource "aws_iam_role" "iam_emr_profile_role" {
  name = "iam_emr_profile_role_%d"

  assume_role_policy = <<EOT
{
  "Version": "2008-10-17",
  "Statement": [
    {
      "Sid": "",
      "Effect": "Allow",
      "Principal": {
        "Service": "ec2.amazonaws.com"
      },
      "Action": "sts:AssumeRole"
    }
  ]
}
EOT
}

resource "aws_iam_instance_profile" "emr_profile" {
  name = "emr_profile_%d"
  role = "${aws_iam_role.iam_emr_profile_role.name}"
}

resource "aws_iam_role_policy_attachment" "profile-attach" {
  role       = "${aws_iam_role.iam_emr_profile_role.id}"
  policy_arn = "${aws_iam_policy.iam_emr_profile_policy.arn}"
}

resource "aws_iam_policy" "iam_emr_profile_policy" {
  name = "iam_emr_profile_policy_%d"

  policy = <<EOT
{
    "Version": "2012-10-17",
    "Statement": [{
        "Effect": "Allow",
        "Resource": "*",
        "Action": [
            "cloudwatch:*",
            "dynamodb:*",
            "ec2:Describe*",
            "elasticmapreduce:Describe*",
            "elasticmapreduce:ListBootstrapActions",
            "elasticmapreduce:ListClusters",
            "elasticmapreduce:ListInstanceGroups",
            "elasticmapreduce:ListInstances",
            "elasticmapreduce:ListSteps",
            "kinesis:CreateStream",
            "kinesis:DeleteStream",
            "kinesis:DescribeStream",
            "kinesis:GetRecords",
            "kinesis:GetShardIterator",
            "kinesis:MergeShards",
            "kinesis:PutRecord",
            "kinesis:SplitShard",
            "rds:Describe*",
            "s3:*",
            "sdb:*",
            "sns:*",
            "sqs:*"
        ]
    }]
}
EOT
}

# IAM Role for autoscaling
resource "aws_iam_role" "emr-autoscaling-role" {
  name               = "EMR_AutoScaling_DefaultRole_%d"
  assume_role_policy = "${data.aws_iam_policy_document.emr-autoscaling-role-policy.json}"
}

data "aws_iam_policy_document" "emr-autoscaling-role-policy" {
  statement {
    effect  = "Allow"
    actions = ["sts:AssumeRole"]

    principals {
      type        = "Service"
      identifiers = ["elasticmapreduce.amazonaws.com", "application-autoscaling.amazonaws.com"]
    }
  }
}

resource "aws_iam_role_policy_attachment" "emr-autoscaling-role" {
  role       = "${aws_iam_role.emr-autoscaling-role.name}"
  policy_arn = "arn:aws:iam::aws:policy/service-role/AmazonElasticMapReduceforAutoScalingRole"
}

data "aws_ami" "emr-custom-ami" {
  most_recent = true
  owners      = ["137112412989"]

  filter {
    name   = "name"
    values = ["amzn-ami-hvm-*"]
  }

  filter {
    name   = "architecture"
    values = ["x86_64"]
  }

  filter {
    name   = "root-device-type"
    values = ["ebs"]
  }

  filter {
    name   = "virtualization-type"
    values = ["hvm"]
  }
}
<<<<<<< HEAD
`, r, r, r, r, r, r, r)
}

func testAccAWSEmrClusterConfigStepConcurrencyLevel(rName string, stepConcurrencyLevel int) string {
	return testAccAWSEmrClusterConfigBaseVpc(false) + fmt.Sprintf(`
resource "aws_emr_cluster" "tf-test-cluster" {
  applications                      = ["Spark"]
  keep_job_flow_alive_when_no_steps = true
  name                              = %[1]q
  release_label                     = "emr-5.28.0"
  service_role                      = "EMR_DefaultRole"

  ec2_attributes {
    emr_managed_master_security_group = "${aws_security_group.test.id}"
    emr_managed_slave_security_group  = "${aws_security_group.test.id}"
    instance_profile                  = "EMR_EC2_DefaultRole"
    subnet_id                         = "${aws_subnet.test.id}"
  }

  master_instance_group {
    instance_type = "m4.large"
  }

  step_concurrency_level = %[2]d

  depends_on = ["aws_route_table_association.test"]
}
`, rName, stepConcurrencyLevel)
=======
`, r, r, r, r, r, r, r, r)
}

func TestAccAWSEMRCluster_defaultRoles(t *testing.T) {
	var cluster emr.Cluster
	rInt := acctest.RandInt()
	resourceName := "aws_emr_cluster.tf-test-cluster"

	resource.Test(t, resource.TestCase{
		PreCheck:     func() { testAccPreCheck(t) },
		Providers:    testAccProviders,
		CheckDestroy: testAccCheckAWSEmrDestroy,
		Steps: []resource.TestStep{
			{
				Config: testAccAWSEmrClusterConfig_defaultRoles(rInt),
				Check: resource.ComposeTestCheckFunc(
					testAccCheckAWSEmrClusterExists(resourceName, &cluster),
				),
			},
		},
	})
}

func testAccAWSEmrClusterConfig_defaultRoles(r int) string {
	return fmt.Sprintf(`
  resource "aws_vpc" "vpc" {
    cidr_block = "10.0.0.0/16"
  }
  
  resource "aws_emr_cluster" "tf-test-cluster" {
    name          = "emr-test-%[1]d"
    release_label = "emr-4.6.0"
    applications  = ["Spark"]
  
    ec2_attributes {
      subnet_id                         = "${aws_subnet.main.id}"
      instance_profile                  = "${aws_iam_instance_profile.emr_profile.arn}"
    }
  
    master_instance_type = "c4.large"
    core_instance_type   = "c4.large"
    core_instance_count  = 1
  
    tags {
      role     = "rolename"
      dns_zone = "env_zone"
      env      = "env"
      name     = "name-env"
    }
  
    termination_protection = false
  
    configurations = "test-fixtures/emr_configurations.json"
  
    depends_on = ["aws_main_route_table_association.a"]
  
    service_role = "${aws_iam_role.iam_emr_default_role.arn}"
    //ebs_root_volume_size = 21
  }
  
  resource "aws_subnet" "main" {
    vpc_id     = "${aws_vpc.vpc.id}"
    cidr_block = "10.0.0.0/24"
  
    tags {
      Name = "tf-acc-emr-cluster"
    }
  }
  
  
  resource "aws_internet_gateway" "gw" {
    vpc_id = "${aws_vpc.vpc.id}"
  }
  
  resource "aws_route_table" "r" {
    vpc_id = "${aws_vpc.vpc.id}"
  
    route {
      cidr_block = "0.0.0.0/0"
      gateway_id = "${aws_internet_gateway.gw.id}"
    }
  }
  
  resource "aws_main_route_table_association" "a" {
    vpc_id         = "${aws_vpc.vpc.id}"
    route_table_id = "${aws_route_table.r.id}"
  }
  
  ###
  
  # IAM things
  
  ###
  
  # IAM role for EMR Service
  resource "aws_iam_role" "iam_emr_default_role" {
    name = "iam_emr_default_role-%[1]d"
  
    assume_role_policy = <<EOT
{
    "Version": "2008-10-17",
    "Statement": [
      {
        "Sid": "",
        "Effect": "Allow",
        "Principal": {
          "Service": "elasticmapreduce.amazonaws.com"
        },
        "Action": "sts:AssumeRole"
      }
    ]
  }
  EOT
  }
  
  resource "aws_iam_role_policy_attachment" "service-attach" {
    role       = "${aws_iam_role.iam_emr_default_role.id}"
    policy_arn = "${aws_iam_policy.iam_emr_default_policy.arn}"
  }
  
  resource "aws_iam_policy" "iam_emr_default_policy" {
    name = "iam_emr_default_policy_%[1]d"
  
    policy = <<EOT
{
      "Version": "2012-10-17",
      "Statement": [{
          "Effect": "Allow",
          "Resource": "*",
          "Action": [
              "ec2:AuthorizeSecurityGroupEgress",
              "ec2:AuthorizeSecurityGroupIngress",
              "ec2:CancelSpotInstanceRequests",
              "ec2:CreateNetworkInterface",
              "ec2:CreateSecurityGroup",
              "ec2:CreateTags",
              "ec2:DeleteNetworkInterface",
              "ec2:DeleteSecurityGroup",
              "ec2:DeleteTags",
              "ec2:DescribeAvailabilityZones",
              "ec2:DescribeAccountAttributes",
              "ec2:DescribeDhcpOptions",
              "ec2:DescribeInstanceStatus",
              "ec2:DescribeInstances",
              "ec2:DescribeKeyPairs",
              "ec2:DescribeNetworkAcls",
              "ec2:DescribeNetworkInterfaces",
              "ec2:DescribePrefixLists",
              "ec2:DescribeRouteTables",
              "ec2:DescribeSecurityGroups",
              "ec2:DescribeSpotInstanceRequests",
              "ec2:DescribeSpotPriceHistory",
              "ec2:DescribeSubnets",
              "ec2:DescribeVpcAttribute",
              "ec2:DescribeVpcEndpoints",
              "ec2:DescribeVpcEndpointServices",
              "ec2:DescribeVpcs",
              "ec2:DetachNetworkInterface",
              "ec2:ModifyImageAttribute",
              "ec2:ModifyInstanceAttribute",
              "ec2:RequestSpotInstances",
              "ec2:RevokeSecurityGroupEgress",
              "ec2:RunInstances",
              "ec2:TerminateInstances",
              "ec2:DeleteVolume",
              "ec2:DescribeVolumeStatus",
              "ec2:DescribeVolumes",
              "ec2:DetachVolume",
              "iam:GetRole",
              "iam:GetRolePolicy",
              "iam:ListInstanceProfiles",
              "iam:ListRolePolicies",
              "iam:PassRole",
              "s3:CreateBucket",
              "s3:Get*",
              "s3:List*",
              "sdb:BatchPutAttributes",
              "sdb:Select",
              "sqs:CreateQueue",
              "sqs:Delete*",
              "sqs:GetQueue*",
              "sqs:PurgeQueue",
              "sqs:ReceiveMessage"
          ]
      }]
  }
  EOT
  }
  
  # IAM Role for EC2 Instance Profile
  resource "aws_iam_role" "iam_emr_profile_role" {
    name = "iam_emr_profile_role-%[1]d"
  
    assume_role_policy = <<EOT
{
    "Version": "2008-10-17",
    "Statement": [
      {
        "Sid": "",
        "Effect": "Allow",
        "Principal": {
          "Service": "ec2.amazonaws.com"
        },
        "Action": "sts:AssumeRole"
      }
    ]
  }
  EOT
  }
  
  resource "aws_iam_instance_profile" "emr_profile" {
    name  = "emr_profile-%[1]d"
    role = "${aws_iam_role.iam_emr_profile_role.name}"
  }
  
  resource "aws_iam_role_policy_attachment" "profile-attach" {
    role       = "${aws_iam_role.iam_emr_profile_role.id}"
    policy_arn = "${aws_iam_policy.iam_emr_profile_policy.arn}"
  }
  
  resource "aws_iam_policy" "iam_emr_profile_policy" {
    name = "iam_emr_profile_policy-%[1]d"
  
    policy = <<EOT
{
      "Version": "2012-10-17",
      "Statement": [{
          "Effect": "Allow",
          "Resource": "*",
          "Action": [
              "cloudwatch:*",
              "dynamodb:*",
              "ec2:Describe*",
              "elasticmapreduce:Describe*",
              "elasticmapreduce:ListBootstrapActions",
              "elasticmapreduce:ListClusters",
              "elasticmapreduce:ListInstanceGroups",
              "elasticmapreduce:ListInstances",
              "elasticmapreduce:ListSteps",
              "kinesis:CreateStream",
              "kinesis:DeleteStream",
              "kinesis:DescribeStream",
              "kinesis:GetRecords",
              "kinesis:GetShardIterator",
              "kinesis:MergeShards",
              "kinesis:PutRecord",
              "kinesis:SplitShard",
              "rds:Describe*",
              "s3:*",
              "sdb:*",
              "sns:*",
              "sqs:*"
          ]
      }]
  }
  EOT
  }
  `,
		r, r, r, r, r, r)
>>>>>>> 9b81d2ee
}<|MERGE_RESOLUTION|>--- conflicted
+++ resolved
@@ -6395,7 +6395,6 @@
     values = ["hvm"]
   }
 }
-<<<<<<< HEAD
 `, r, r, r, r, r, r, r)
 }
 
@@ -6424,8 +6423,6 @@
   depends_on = ["aws_route_table_association.test"]
 }
 `, rName, stepConcurrencyLevel)
-=======
-`, r, r, r, r, r, r, r, r)
 }
 
 func TestAccAWSEMRCluster_defaultRoles(t *testing.T) {
@@ -6684,5 +6681,4 @@
   }
   `,
 		r, r, r, r, r, r)
->>>>>>> 9b81d2ee
 }